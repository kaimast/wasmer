--- conflicted
+++ resolved
@@ -105,14 +105,11 @@
     use std::mem::transmute;
     use wabt::wat2wasm;
     use wasmer_runtime_core::{
-<<<<<<< HEAD
+        backend::RunnableModule,
         config::{Allowed, Metering},
         structures::TypedIndex,
         types::LocalFuncIndex,
-        vm, vmcalls,
-=======
-        backend::RunnableModule, structures::TypedIndex, types::LocalFuncIndex, vm,
->>>>>>> e8d335cf
+        vm,
     };
     // let wasm = include_bytes!("../../spectests/examples/simple/simple.wasm") as &[u8];
     let wat = r#"
