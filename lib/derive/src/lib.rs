extern crate proc_macro;

use proc_macro_error::proc_macro_error;
use syn::{parse_macro_input, DeriveInput};

mod env;
mod value_type;

#[proc_macro_error]
#[proc_macro_derive(WasmerEnv, attributes(wasmer))]
pub fn derive_wasmer_env(input: proc_macro::TokenStream) -> proc_macro::TokenStream {
    let input = parse_macro_input!(input as DeriveInput);
    let gen = env::impl_wasmer_env(&input);
    gen.into()
}

<<<<<<< HEAD
fn impl_wasmer_env_for_struct(
    name: &Ident,
    data: &DataStruct,
    generics: &Generics,
    _attrs: &[Attribute],
) -> TokenStream {
    let (trait_methods, helper_methods) = derive_struct_fields(data);
    let lifetimes_and_generics = generics.params.clone();
    let where_clause = generics.where_clause.clone();
    quote! {
        impl < #lifetimes_and_generics > ::wasmer::WasmerEnv for #name < #lifetimes_and_generics > #where_clause{
            #trait_methods
        }

        #[allow(dead_code)]
        impl < #lifetimes_and_generics > #name < #lifetimes_and_generics > #where_clause {
            #helper_methods
        }
    }
}

fn impl_wasmer_env(input: &DeriveInput) -> TokenStream {
    let struct_name = &input.ident;

    set_dummy(quote! {
        impl ::wasmer::WasmerEnv for #struct_name {
            fn init_with_instance(&mut self, instance: &::wasmer::Instance) -> ::core::result::Result<(), ::wasmer::HostEnvInitError> {
                Ok(())
            }
        }
    });

    match &input.data {
        Data::Struct(ds) => {
            impl_wasmer_env_for_struct(struct_name, ds, &input.generics, &input.attrs)
        }
        _ => todo!(),
    }
    /*match input.data {
        Struct(ds /*DataStruct {
            fields: syn::Fields::Named(ref fields),
            ..
        }*/) => ,
        Enum(ref e) => impl_wasmer_env_for_enum(struct_name, &e.variants, &input.attrs),
        _ => abort_call_site!("Clap only supports non-tuple structs and enums"),
    }*/
}

fn derive_struct_fields(data: &DataStruct) -> (TokenStream, TokenStream) {
    let mut finish = vec![];
    #[cfg(feature = "async")]
    let mut yielder = vec![];
    let mut helpers = vec![];
    //let mut assign_tokens = vec![];
    let mut touched_fields = vec![];
    let fields: Vec<Field> = match &data.fields {
        Fields::Named(ref fields) => fields.named.iter().cloned().collect(),
        Fields::Unit => vec![],
        Fields::Unnamed(fields) => fields.unnamed.iter().cloned().collect(),
    };
    for (field_num, f) in fields.into_iter().enumerate() {
        let field_idx = syn::Index::from(field_num);
        let name = f.ident.clone();
        let top_level_ty: &Type = &f.ty;
        touched_fields.push(name.clone());
        let mut wasmer_attr = None;
        for attr in &f.attrs {
            // if / filter
            if attr.path.is_ident(&Ident::new("wasmer", attr.span())) {
                let tokens = attr.tokens.clone();
                match syn::parse2(tokens) {
                    Ok(attr) => {
                        wasmer_attr = Some(attr);
                        break;
                    }
                    Err(e) => {
                        abort!(attr, "Failed to parse `wasmer` attribute: {}", e);
                    }
                }
            }
        }

        if let Some(wasmer_attr) = wasmer_attr {
            let inner_type = get_identifier(top_level_ty);
            if let Some(name) = &name {
                let name_ref_str = format!("{}_ref", name);
                let name_ref = syn::Ident::new(&name_ref_str, name.span());
                let name_ref_unchecked_str = format!("{}_ref_unchecked", name);
                let name_ref_unchecked = syn::Ident::new(&name_ref_unchecked_str, name.span());
                let helper_tokens = quote_spanned! {f.span()=>
                    /// Get access to the underlying data.
                    ///
                    /// If `WasmerEnv::finish` has been called, this function will never
                    /// return `None` unless the underlying data has been mutated manually.
                    pub fn #name_ref(&self) -> Option<&#inner_type> {
                        self.#name.get_ref()
                    }
                    /// Gets the item without checking if it's been initialized.
                    ///
                    /// # Safety
                    /// `WasmerEnv::finish` must have been called on this function or
                    /// this type manually initialized.
                    pub unsafe fn #name_ref_unchecked(&self) -> &#inner_type {
                        self.#name.get_unchecked()
                    }
                };
                helpers.push(helper_tokens);
            }
            match wasmer_attr {
                WasmerAttr::Export {
                    identifier,
                    optional,
                    aliases,
                    span,
                } => {
                    let finish_tokens = if let Some(name) = name {
                        let name_str = name.to_string();
                        let item_name =
                            identifier.unwrap_or_else(|| LitStr::new(&name_str, name.span()));
                        let mut access_expr = quote_spanned! {
                            f.span() =>
                                instance.exports.get_with_generics_weak::<#inner_type, _, _>(#item_name)
                        };
                        for alias in aliases {
                            access_expr = quote_spanned! {
                                f.span()=>
                                    #access_expr .or_else(|_| instance.exports.get_with_generics_weak::<#inner_type, _, _>(#alias))
                            };
                        }
                        if optional {
                            quote_spanned! {
                                f.span()=>
                                    match #access_expr {
                                        Ok(#name) => { self.#name.initialize(#name); },
                                        Err(_) => (),
                                    };
                            }
                        } else {
                            quote_spanned! {
                                f.span()=>
                                    let #name: #inner_type = #access_expr?;
                                    self.#name.initialize(#name);
                            }
                        }
                    } else if let Some(identifier) = identifier {
                        let mut access_expr = quote_spanned! {
                            f.span() =>
                                instance.exports.get_with_generics_weak::<#inner_type, _, _>(#identifier)
                        };
                        for alias in aliases {
                            access_expr = quote_spanned! {
                                f.span()=>
                                    #access_expr .or_else(|_| instance.exports.get_with_generics_weak::<#inner_type, _, _>(#alias))
                            };
                        }
                        let local_var =
                            Ident::new(&format!("field_{}", field_num), identifier.span());
                        if optional {
                            quote_spanned! {
                                f.span()=>
                                    match #access_expr {
                                        Ok(#local_var) => {
                                            self.#field_idx.initialize(#local_var);
                                        },
                                        Err(_) => (),
                                    }
                            }
                        } else {
                            quote_spanned! {
                                f.span()=>
                                    let #local_var: #inner_type = #access_expr?;
                                self.#field_idx.initialize(#local_var);
                            }
                        }
                    } else {
                        abort!(
                            span,
                            "Expected `name` field on export attribute because field does not have a name. For example: `#[wasmer(export(name = \"wasm_ident\"))]`.",
                        );
                    };

                    finish.push(finish_tokens);
                }
                #[cfg(feature = "async")]
                WasmerAttr::Yielder { identifier, span } => {
                    let var_name = if let Some(var_name) = name {
                        var_name
                    } else {
                        if let Some(item_name) = identifier {
                            let var_name =
                                Ident::new(&format!("field_{}", field_num), item_name.span());
                            var_name
                        } else {
                            abort!(
                                span,
                                "Expected `name` field on export attribute because field does not have a name. For example: `#[wasmer(export(name = \"wasm_ident\"))]`.",
                            );
                        }
                    };

                    let yielder_tokens = quote_spanned! {f.span()=>
                        let obj = wasmer::Yielder::new(yielder_ptr);
                        self.#var_name.force_initialize(obj);
                    };

                    yielder.push(yielder_tokens);
                }
            }
        }
    }

    #[cfg(feature = "async")]
    let trait_methods = quote! {
        fn init_with_instance(&mut self, instance: &::wasmer::Instance) -> Result<(), ::wasmer::HostEnvInitError> {
            #(#finish)*
            Ok(())
        }

        fn set_yielder(&mut self, yielder_ptr: *const std::ffi::c_void) {
            #(#yielder)*
        }
    };
    #[cfg(not(feature = "async"))]
    let trait_methods = quote! {
        fn init_with_instance(&mut self, instance: &::wasmer::Instance) -> ::core::result::Result<(), ::wasmer::HostEnvInitError> {
            #(#finish)*
            Ok(())
        }
    };

    let helper_methods = quote! {
        #(#helpers)*
    };

    (trait_methods, helper_methods)
}

// TODO: name this something that makes sense
fn get_identifier(ty: &Type) -> TokenStream {
    match ty {
        Type::Path(TypePath {
            path: Path { segments, .. },
            ..
        }) => {
            if let Some(PathSegment { ident, arguments }) = segments.last() {
                if ident != "LazyInit" {
                    abort!(
                        ident,
                        "WasmerEnv derive expects all `export`s to be wrapped in `LazyInit`"
                    );
                }
                if let PathArguments::AngleBracketed(AngleBracketedGenericArguments {
                    args, ..
                }) = arguments
                {
                    // TODO: proper error handling
                    assert_eq!(args.len(), 1);
                    if let GenericArgument::Type(Type::Path(TypePath {
                        path: Path { segments, .. },
                        ..
                    })) = &args[0]
                    {
                        segments
                            .last()
                            .expect("there must be at least one segment; TODO: error handling")
                            .to_token_stream()
                    } else {
                        abort!(
                            &args[0],
                            "unrecognized type in first generic position on `LazyInit`"
                        );
                    }
                } else {
                    abort!(arguments, "Expected a generic parameter on `LazyInit`");
                }
            } else {
                abort!(segments, "Unknown type found");
            }
        }
        _ => abort!(ty, "Unrecognized/unsupported type"),
    }
=======
#[proc_macro_error]
#[proc_macro_derive(ValueType)]
pub fn derive_value_type(input: proc_macro::TokenStream) -> proc_macro::TokenStream {
    let input = parse_macro_input!(input as DeriveInput);
    let gen = value_type::impl_value_type(&input);
    gen.into()
>>>>>>> 14d8084c
}<|MERGE_RESOLUTION|>--- conflicted
+++ resolved
@@ -14,294 +14,10 @@
     gen.into()
 }
 
-<<<<<<< HEAD
-fn impl_wasmer_env_for_struct(
-    name: &Ident,
-    data: &DataStruct,
-    generics: &Generics,
-    _attrs: &[Attribute],
-) -> TokenStream {
-    let (trait_methods, helper_methods) = derive_struct_fields(data);
-    let lifetimes_and_generics = generics.params.clone();
-    let where_clause = generics.where_clause.clone();
-    quote! {
-        impl < #lifetimes_and_generics > ::wasmer::WasmerEnv for #name < #lifetimes_and_generics > #where_clause{
-            #trait_methods
-        }
-
-        #[allow(dead_code)]
-        impl < #lifetimes_and_generics > #name < #lifetimes_and_generics > #where_clause {
-            #helper_methods
-        }
-    }
-}
-
-fn impl_wasmer_env(input: &DeriveInput) -> TokenStream {
-    let struct_name = &input.ident;
-
-    set_dummy(quote! {
-        impl ::wasmer::WasmerEnv for #struct_name {
-            fn init_with_instance(&mut self, instance: &::wasmer::Instance) -> ::core::result::Result<(), ::wasmer::HostEnvInitError> {
-                Ok(())
-            }
-        }
-    });
-
-    match &input.data {
-        Data::Struct(ds) => {
-            impl_wasmer_env_for_struct(struct_name, ds, &input.generics, &input.attrs)
-        }
-        _ => todo!(),
-    }
-    /*match input.data {
-        Struct(ds /*DataStruct {
-            fields: syn::Fields::Named(ref fields),
-            ..
-        }*/) => ,
-        Enum(ref e) => impl_wasmer_env_for_enum(struct_name, &e.variants, &input.attrs),
-        _ => abort_call_site!("Clap only supports non-tuple structs and enums"),
-    }*/
-}
-
-fn derive_struct_fields(data: &DataStruct) -> (TokenStream, TokenStream) {
-    let mut finish = vec![];
-    #[cfg(feature = "async")]
-    let mut yielder = vec![];
-    let mut helpers = vec![];
-    //let mut assign_tokens = vec![];
-    let mut touched_fields = vec![];
-    let fields: Vec<Field> = match &data.fields {
-        Fields::Named(ref fields) => fields.named.iter().cloned().collect(),
-        Fields::Unit => vec![],
-        Fields::Unnamed(fields) => fields.unnamed.iter().cloned().collect(),
-    };
-    for (field_num, f) in fields.into_iter().enumerate() {
-        let field_idx = syn::Index::from(field_num);
-        let name = f.ident.clone();
-        let top_level_ty: &Type = &f.ty;
-        touched_fields.push(name.clone());
-        let mut wasmer_attr = None;
-        for attr in &f.attrs {
-            // if / filter
-            if attr.path.is_ident(&Ident::new("wasmer", attr.span())) {
-                let tokens = attr.tokens.clone();
-                match syn::parse2(tokens) {
-                    Ok(attr) => {
-                        wasmer_attr = Some(attr);
-                        break;
-                    }
-                    Err(e) => {
-                        abort!(attr, "Failed to parse `wasmer` attribute: {}", e);
-                    }
-                }
-            }
-        }
-
-        if let Some(wasmer_attr) = wasmer_attr {
-            let inner_type = get_identifier(top_level_ty);
-            if let Some(name) = &name {
-                let name_ref_str = format!("{}_ref", name);
-                let name_ref = syn::Ident::new(&name_ref_str, name.span());
-                let name_ref_unchecked_str = format!("{}_ref_unchecked", name);
-                let name_ref_unchecked = syn::Ident::new(&name_ref_unchecked_str, name.span());
-                let helper_tokens = quote_spanned! {f.span()=>
-                    /// Get access to the underlying data.
-                    ///
-                    /// If `WasmerEnv::finish` has been called, this function will never
-                    /// return `None` unless the underlying data has been mutated manually.
-                    pub fn #name_ref(&self) -> Option<&#inner_type> {
-                        self.#name.get_ref()
-                    }
-                    /// Gets the item without checking if it's been initialized.
-                    ///
-                    /// # Safety
-                    /// `WasmerEnv::finish` must have been called on this function or
-                    /// this type manually initialized.
-                    pub unsafe fn #name_ref_unchecked(&self) -> &#inner_type {
-                        self.#name.get_unchecked()
-                    }
-                };
-                helpers.push(helper_tokens);
-            }
-            match wasmer_attr {
-                WasmerAttr::Export {
-                    identifier,
-                    optional,
-                    aliases,
-                    span,
-                } => {
-                    let finish_tokens = if let Some(name) = name {
-                        let name_str = name.to_string();
-                        let item_name =
-                            identifier.unwrap_or_else(|| LitStr::new(&name_str, name.span()));
-                        let mut access_expr = quote_spanned! {
-                            f.span() =>
-                                instance.exports.get_with_generics_weak::<#inner_type, _, _>(#item_name)
-                        };
-                        for alias in aliases {
-                            access_expr = quote_spanned! {
-                                f.span()=>
-                                    #access_expr .or_else(|_| instance.exports.get_with_generics_weak::<#inner_type, _, _>(#alias))
-                            };
-                        }
-                        if optional {
-                            quote_spanned! {
-                                f.span()=>
-                                    match #access_expr {
-                                        Ok(#name) => { self.#name.initialize(#name); },
-                                        Err(_) => (),
-                                    };
-                            }
-                        } else {
-                            quote_spanned! {
-                                f.span()=>
-                                    let #name: #inner_type = #access_expr?;
-                                    self.#name.initialize(#name);
-                            }
-                        }
-                    } else if let Some(identifier) = identifier {
-                        let mut access_expr = quote_spanned! {
-                            f.span() =>
-                                instance.exports.get_with_generics_weak::<#inner_type, _, _>(#identifier)
-                        };
-                        for alias in aliases {
-                            access_expr = quote_spanned! {
-                                f.span()=>
-                                    #access_expr .or_else(|_| instance.exports.get_with_generics_weak::<#inner_type, _, _>(#alias))
-                            };
-                        }
-                        let local_var =
-                            Ident::new(&format!("field_{}", field_num), identifier.span());
-                        if optional {
-                            quote_spanned! {
-                                f.span()=>
-                                    match #access_expr {
-                                        Ok(#local_var) => {
-                                            self.#field_idx.initialize(#local_var);
-                                        },
-                                        Err(_) => (),
-                                    }
-                            }
-                        } else {
-                            quote_spanned! {
-                                f.span()=>
-                                    let #local_var: #inner_type = #access_expr?;
-                                self.#field_idx.initialize(#local_var);
-                            }
-                        }
-                    } else {
-                        abort!(
-                            span,
-                            "Expected `name` field on export attribute because field does not have a name. For example: `#[wasmer(export(name = \"wasm_ident\"))]`.",
-                        );
-                    };
-
-                    finish.push(finish_tokens);
-                }
-                #[cfg(feature = "async")]
-                WasmerAttr::Yielder { identifier, span } => {
-                    let var_name = if let Some(var_name) = name {
-                        var_name
-                    } else {
-                        if let Some(item_name) = identifier {
-                            let var_name =
-                                Ident::new(&format!("field_{}", field_num), item_name.span());
-                            var_name
-                        } else {
-                            abort!(
-                                span,
-                                "Expected `name` field on export attribute because field does not have a name. For example: `#[wasmer(export(name = \"wasm_ident\"))]`.",
-                            );
-                        }
-                    };
-
-                    let yielder_tokens = quote_spanned! {f.span()=>
-                        let obj = wasmer::Yielder::new(yielder_ptr);
-                        self.#var_name.force_initialize(obj);
-                    };
-
-                    yielder.push(yielder_tokens);
-                }
-            }
-        }
-    }
-
-    #[cfg(feature = "async")]
-    let trait_methods = quote! {
-        fn init_with_instance(&mut self, instance: &::wasmer::Instance) -> Result<(), ::wasmer::HostEnvInitError> {
-            #(#finish)*
-            Ok(())
-        }
-
-        fn set_yielder(&mut self, yielder_ptr: *const std::ffi::c_void) {
-            #(#yielder)*
-        }
-    };
-    #[cfg(not(feature = "async"))]
-    let trait_methods = quote! {
-        fn init_with_instance(&mut self, instance: &::wasmer::Instance) -> ::core::result::Result<(), ::wasmer::HostEnvInitError> {
-            #(#finish)*
-            Ok(())
-        }
-    };
-
-    let helper_methods = quote! {
-        #(#helpers)*
-    };
-
-    (trait_methods, helper_methods)
-}
-
-// TODO: name this something that makes sense
-fn get_identifier(ty: &Type) -> TokenStream {
-    match ty {
-        Type::Path(TypePath {
-            path: Path { segments, .. },
-            ..
-        }) => {
-            if let Some(PathSegment { ident, arguments }) = segments.last() {
-                if ident != "LazyInit" {
-                    abort!(
-                        ident,
-                        "WasmerEnv derive expects all `export`s to be wrapped in `LazyInit`"
-                    );
-                }
-                if let PathArguments::AngleBracketed(AngleBracketedGenericArguments {
-                    args, ..
-                }) = arguments
-                {
-                    // TODO: proper error handling
-                    assert_eq!(args.len(), 1);
-                    if let GenericArgument::Type(Type::Path(TypePath {
-                        path: Path { segments, .. },
-                        ..
-                    })) = &args[0]
-                    {
-                        segments
-                            .last()
-                            .expect("there must be at least one segment; TODO: error handling")
-                            .to_token_stream()
-                    } else {
-                        abort!(
-                            &args[0],
-                            "unrecognized type in first generic position on `LazyInit`"
-                        );
-                    }
-                } else {
-                    abort!(arguments, "Expected a generic parameter on `LazyInit`");
-                }
-            } else {
-                abort!(segments, "Unknown type found");
-            }
-        }
-        _ => abort!(ty, "Unrecognized/unsupported type"),
-    }
-=======
 #[proc_macro_error]
 #[proc_macro_derive(ValueType)]
 pub fn derive_value_type(input: proc_macro::TokenStream) -> proc_macro::TokenStream {
     let input = parse_macro_input!(input as DeriveInput);
     let gen = value_type::impl_value_type(&input);
     gen.into()
->>>>>>> 14d8084c
 }