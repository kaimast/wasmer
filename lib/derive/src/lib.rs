--- conflicted
+++ resolved
@@ -161,16 +161,15 @@
                                     self.#name.initialize(#name);
                             }
                         }
-<<<<<<< HEAD
                     } else if let Some(identifier) = identifier {
                         let mut access_expr = quote_spanned! {
                             f.span() =>
-                                instance.exports.get_with_generics::<#inner_type, _, _>(#identifier)
+                                instance.exports.get_with_generics_weak::<#inner_type, _, _>(#identifier)
                         };
                         for alias in aliases {
                             access_expr = quote_spanned! {
                                 f.span()=>
-                                    #access_expr .or_else(|_| instance.exports.get_with_generics::<#inner_type, _, _>(#alias))
+                                    #access_expr .or_else(|_| instance.exports.get_with_generics_weak::<#inner_type, _, _>(#alias))
                             };
                         }
                         let local_var =
@@ -184,19 +183,6 @@
                                         },
                                         Err(_) => (),
                                     }
-=======
-                    } else {
-                        if let Some(identifier) = identifier {
-                            let mut access_expr = quote_spanned! {
-                                f.span() =>
-                                    instance.exports.get_with_generics_weak::<#inner_type, _, _>(#identifier)
-                            };
-                            for alias in aliases {
-                                access_expr = quote_spanned! {
-                                    f.span()=>
-                                        #access_expr .or_else(|_| instance.exports.get_with_generics_weak::<#inner_type, _, _>(#alias))
-                                };
->>>>>>> 99f42b0c
                             }
                         } else {
                             quote_spanned! {
