--- conflicted
+++ resolved
@@ -10,15 +10,9 @@
 use crate::store::InternalStoreHandle;
 use crate::trap::{Trap, TrapCode};
 use crate::VMFunctionBody;
-<<<<<<< HEAD
-use std::any::Any;
-use std::convert::{TryFrom,TryInto};
-use std::fmt;
-=======
 use crate::VMTable;
 use crate::{VMBuiltinFunctionIndex, VMFunction};
 use std::convert::TryFrom;
->>>>>>> 3f5ff852
 use std::ptr::{self, NonNull};
 use std::sync::atomic::{AtomicPtr, Ordering};
 use std::u32;
@@ -332,74 +326,28 @@
         .map_or(true, |n| usize::try_from(n).unwrap() > mem.current_length)
         || dst
             .checked_add(len)
-<<<<<<< HEAD
-            .map_or(true, |n| n > self.current_length.try_into().unwrap()) {
-            log::debug!("memory_copy tried to access out of bounds source memory at {:#X}-{:#X}, but data len is {:#X} (base_ptr={:#X})", src, src.checked_add(len).unwrap_or(0), self.current_length, self.base as usize);
-            Err(Trap::lib(TrapCode::HeapAccessOutOfBounds))
-        } else if  dst
-                .checked_add(len)
-                .map_or(true, |m| m > self.current_length.try_into().unwrap()) {
-            log::debug!("memory_copy tried to access out of bounds destination memory at {:#X}-{:#X}, but data len is {:#X} (base_ptr={:#X})", dst, dst.checked_add(len).unwrap_or(0), self.current_length, self.base as usize);
-            Err(Trap::lib(TrapCode::HeapAccessOutOfBounds))
-        } else {
-            let dst = usize::try_from(dst).unwrap();
-            let src = usize::try_from(src).unwrap();
-
-            // Bounds and casts are checked above, by this point we know that
-            // everything is safe.
-            let dst = self.base.add(dst);
-            let src = self.base.add(src);
-            ptr::copy(src, dst, len as usize);
-
-            Ok(())
-        }
-    }
-
-    /// Perform the `memory.fill` operation for the memory in an unsynchronized,
-    /// non-atomic way.
-    ///
-    /// # Errors
-    ///
-    /// Returns a `Trap` error if the memory range is out of bounds.
-    ///
-    /// # Safety
-    /// The memory is not filled atomically and is not synchronized: it's the
-    /// caller's responsibility to synchronize.
-    pub(crate) unsafe fn memory_fill(&self, dst: u32, val: u32, len: u32) -> Result<(), Trap> {
-        if dst
-            .checked_add(len)
-            .map_or(true, |m| usize::try_from(m).unwrap() > self.current_length)
-        {
-            log::debug!("memory_fill tried to access out of bounds destination memory at {:#X}-{:#X}, but data len is {:#X} (base_ptr={:#X})", dst, dst.checked_add(len).unwrap_or(0), self.current_length, self.base as usize);
-            Err(Trap::lib(TrapCode::HeapAccessOutOfBounds))
-        } else {
-
-            let dst = isize::try_from(dst).unwrap();
-            let val = val as u8;
-
-            // Bounds and casts are checked above, by this point we know that
-            // everything is safe.
-            let dst = self.base.offset(dst);
-            ptr::write_bytes(dst, val, len as usize);
-
-            Ok(())
-        }
-=======
-            .map_or(true, |m| usize::try_from(m).unwrap() > mem.current_length)
+            .map_or(true, |n| n > self.current_length.try_into().unwrap())
     {
-        return Err(Trap::lib(TrapCode::HeapAccessOutOfBounds));
-    }
-
-    let dst = usize::try_from(dst).unwrap();
-    let src = usize::try_from(src).unwrap();
-
-    // Bounds and casts are checked above, by this point we know that
-    // everything is safe.
-    let dst = mem.base.add(dst);
-    let src = mem.base.add(src);
-    ptr::copy(src, dst, len as usize);
-
-    Ok(())
+        log::debug!("memory_copy tried to access out of bounds source memory at {:#X}-{:#X}, but data len is {:#X} (base_ptr={:#X})", src, src.checked_add(len).unwrap_or(0), self.current_length, self.base as usize);
+        Err(Trap::lib(TrapCode::HeapAccessOutOfBounds))
+    } else if dst
+        .checked_add(len)
+        .map_or(true, |m| m > self.current_length.try_into().unwrap())
+    {
+        log::debug!("memory_copy tried to access out of bounds destination memory at {:#X}-{:#X}, but data len is {:#X} (base_ptr={:#X})", dst, dst.checked_add(len).unwrap_or(0), self.current_length, self.base as usize);
+        Err(Trap::lib(TrapCode::HeapAccessOutOfBounds))
+    } else {
+        let dst = usize::try_from(dst).unwrap();
+        let src = usize::try_from(src).unwrap();
+
+        // Bounds and casts are checked above, by this point we know that
+        // everything is safe.
+        let dst = self.base.add(dst);
+        let src = self.base.add(src);
+        ptr::copy(src, dst, len as usize);
+
+        Ok(())
+    }
 }
 
 /// Perform the `memory.fill` operation for the memory in an unsynchronized,
@@ -456,7 +404,6 @@
     let dst = isize::try_from(dst).unwrap();
     if dst & 0b11 != 0 {
         return Err(Trap::lib(TrapCode::UnalignedAtomic));
->>>>>>> 3f5ff852
     }
 
     // Bounds and casts are checked above, by this point we know that
