// This file contains code from external sources.
// Attributions: https://github.com/wasmerio/wasmer/blob/master/ATTRIBUTIONS.md

//! Runtime library calls.
//!
//! Note that Wasm compilers may sometimes perform these inline rather than
//! calling them, particularly when CPUs have special instructions which compute
//! them directly.
//!
//! These functions are called by compiled Wasm code, and therefore must take
//! certain care about some things:
//!
//! * They must always be `pub extern "C"` and should only contain basic, raw
//!   i32/i64/f32/f64/pointer parameters that are safe to pass across the system
//!   ABI!
//!
//! * If any nested function propagates an `Err(trap)` out to the library
//!   function frame, we need to raise it. This involves some nasty and quite
//!   unsafe code under the covers! Notable, after raising the trap, drops
//!   **will not** be run for local variables! This can lead to things like
//!   leaking `VMInstance`s which leads to never deallocating JIT code,
//!   instances, and modules! Therefore, always use nested blocks to ensure
//!   drops run before raising a trap:
//!
//!   ```ignore
//!   pub extern "C" fn my_lib_function(...) {
//!       let result = {
//!           // Do everything in here so drops run at the end of the block.
//!           ...
//!       };
//!       if let Err(trap) = result {
//!           // Now we can safely raise the trap without leaking!
//!           raise_lib_trap(trap);
//!       }
//!   }
//!   ```

#![allow(missing_docs)] // For some reason lint fails saying that `LibCall` is not documented, when it actually is

use crate::probestack::PROBESTACK;
use crate::table::{RawTableElement, TableElement};
use crate::trap::{raise_lib_trap, Trap, TrapCode};
use crate::vmcontext::VMContext;
use crate::{on_host_stack, VMFuncRef};
pub use wasmer_types::LibCall;
use wasmer_types::{
    DataIndex, ElemIndex, FunctionIndex, LocalMemoryIndex, LocalTableIndex, MemoryIndex,
    TableIndex, Type,
};

/// Implementation of f32.ceil
#[no_mangle]
pub extern "C" fn wasmer_vm_f32_ceil(x: f32) -> f32 {
    x.ceil()
}

/// Implementation of f32.floor
#[no_mangle]
pub extern "C" fn wasmer_vm_f32_floor(x: f32) -> f32 {
    x.floor()
}

/// Implementation of f32.trunc
#[no_mangle]
pub extern "C" fn wasmer_vm_f32_trunc(x: f32) -> f32 {
    x.trunc()
}

/// Implementation of f32.nearest
#[allow(clippy::float_arithmetic, clippy::float_cmp)]
#[no_mangle]
pub extern "C" fn wasmer_vm_f32_nearest(x: f32) -> f32 {
    // Rust doesn't have a nearest function, so do it manually.
    if x == 0.0 {
        // Preserve the sign of zero.
        x
    } else {
        // Nearest is either ceil or floor depending on which is nearest or even.
        let u = x.ceil();
        let d = x.floor();
        let um = (x - u).abs();
        let dm = (x - d).abs();
        if um < dm
            || (um == dm && {
                let h = u / 2.;
                h.floor() == h
            })
        {
            u
        } else {
            d
        }
    }
}

/// Implementation of f64.ceil
#[no_mangle]
pub extern "C" fn wasmer_vm_f64_ceil(x: f64) -> f64 {
    x.ceil()
}

/// Implementation of f64.floor
#[no_mangle]
pub extern "C" fn wasmer_vm_f64_floor(x: f64) -> f64 {
    x.floor()
}

/// Implementation of f64.trunc
#[no_mangle]
pub extern "C" fn wasmer_vm_f64_trunc(x: f64) -> f64 {
    x.trunc()
}

/// Implementation of f64.nearest
#[allow(clippy::float_arithmetic, clippy::float_cmp)]
#[no_mangle]
pub extern "C" fn wasmer_vm_f64_nearest(x: f64) -> f64 {
    // Rust doesn't have a nearest function, so do it manually.
    if x == 0.0 {
        // Preserve the sign of zero.
        x
    } else {
        // Nearest is either ceil or floor depending on which is nearest or even.
        let u = x.ceil();
        let d = x.floor();
        let um = (x - u).abs();
        let dm = (x - d).abs();
        if um < dm
            || (um == dm && {
                let h = u / 2.;
                h.floor() == h
            })
        {
            u
        } else {
            d
        }
    }
}

/// Implementation of memory.grow for locally-defined 32-bit memories.
///
/// # Safety
///
/// `vmctx` must be dereferenceable.
#[no_mangle]
pub unsafe extern "C" fn wasmer_vm_memory32_grow(
    vmctx: *mut VMContext,
    delta: u32,
    memory_index: u32,
) -> u32 {
    on_host_stack(|| {
        let instance = (*vmctx).instance_mut();
        let memory_index = LocalMemoryIndex::from_u32(memory_index);

        log::trace!("vm_memory32_grow called for vmcontext at {:#X}", vmctx as usize);

        instance
            .memory_grow(memory_index, delta)
            .map(|pages| pages.0)
            .unwrap_or(u32::max_value())
    })
}

/// Implementation of memory.grow for imported 32-bit memories.
///
/// # Safety
///
/// `vmctx` must be dereferenceable.
#[no_mangle]
pub unsafe extern "C" fn wasmer_vm_imported_memory32_grow(
    vmctx: *mut VMContext,
    delta: u32,
    memory_index: u32,
) -> u32 {
    on_host_stack(|| {
        let instance = (*vmctx).instance_mut();
        let memory_index = MemoryIndex::from_u32(memory_index);

        log::trace!("vm_imported_memory32_grow called for vmcontext at {:#X}", vmctx as usize);

        instance
            .imported_memory_grow(memory_index, delta)
            .map(|pages| pages.0)
            .unwrap_or(u32::max_value())
    })
}

/// Implementation of memory.size for locally-defined 32-bit memories.
///
/// # Safety
///
/// `vmctx` must be dereferenceable.
#[no_mangle]
pub unsafe extern "C" fn wasmer_vm_memory32_size(vmctx: *mut VMContext, memory_index: u32) -> u32 {
    let instance = (*vmctx).instance();
    let memory_index = LocalMemoryIndex::from_u32(memory_index);

    log::trace!("vm_memory32_size called for vmcontext at {:#X}", vmctx as usize);

    instance.memory_size(memory_index).0
}

/// Implementation of memory.size for imported 32-bit memories.
///
/// # Safety
///
/// `vmctx` must be dereferenceable.
#[no_mangle]
pub unsafe extern "C" fn wasmer_vm_imported_memory32_size(
    vmctx: *mut VMContext,
    memory_index: u32,
) -> u32 {
<<<<<<< HEAD
    log::trace!("vm_imported_memory32_size called for vmcontext at {:#X}", vmctx as usize);

    let instance = (&*vmctx).instance();
=======
    let instance = (*vmctx).instance();
>>>>>>> 3f5ff852
    let memory_index = MemoryIndex::from_u32(memory_index);

    instance.imported_memory_size(memory_index).0
}

/// Implementation of `table.copy`.
///
/// # Safety
///
/// `vmctx` must be dereferenceable.
#[no_mangle]
pub unsafe extern "C" fn wasmer_vm_table_copy(
    vmctx: *mut VMContext,
    dst_table_index: u32,
    src_table_index: u32,
    dst: u32,
    src: u32,
    len: u32,
) {
    log::trace!("vm_table_copy called for vmcontext at {:#X}", vmctx as usize);

    let result = {
        let dst_table_index = TableIndex::from_u32(dst_table_index);
        let src_table_index = TableIndex::from_u32(src_table_index);
        if dst_table_index == src_table_index {
            let table = (*vmctx).instance_mut().get_table(dst_table_index);
            table.copy_within(dst, src, len)
        } else {
            let dst_table = (*vmctx).instance_mut().get_table(dst_table_index);
            let src_table = (*vmctx).instance_mut().get_table(src_table_index);
            dst_table.copy(src_table, dst, src, len)
        }
    };
    if let Err(trap) = result {
        raise_lib_trap(trap);
    }
}

/// Implementation of `table.init`.
///
/// # Safety
///
/// `vmctx` must be dereferenceable.
#[no_mangle]
pub unsafe extern "C" fn wasmer_vm_table_init(
    vmctx: *mut VMContext,
    table_index: u32,
    elem_index: u32,
    dst: u32,
    src: u32,
    len: u32,
) {
    log::trace!("vm_table_init called with index {}:{} for vmcontext at {:#X}", table_index, elem_index, vmctx as usize);

    let result = {
        let table_index = TableIndex::from_u32(table_index);
        let elem_index = ElemIndex::from_u32(elem_index);
        let instance = (*vmctx).instance_mut();
        instance.table_init(table_index, elem_index, dst, src, len)
    };
    if let Err(trap) = result {
        raise_lib_trap(trap);
    }
}

/// Implementation of `table.fill`.
///
/// # Safety
///
/// `vmctx` must be dereferenceable.
#[no_mangle]
pub unsafe extern "C" fn wasmer_vm_table_fill(
    vmctx: *mut VMContext,
    table_index: u32,
    start_idx: u32,
    item: RawTableElement,
    len: u32,
) {
    log::trace!("vm_table_fill called for vmcontext at {:#X}", vmctx as usize);

    let result = {
        let table_index = TableIndex::from_u32(table_index);
        let instance = (*vmctx).instance_mut();
        let elem = match instance.get_table(table_index).ty().ty {
            Type::ExternRef => TableElement::ExternRef(item.extern_ref),
            Type::FuncRef => TableElement::FuncRef(item.func_ref),
            _ => panic!("Unrecognized table type: does not contain references"),
        };

        instance.table_fill(table_index, start_idx, elem, len)
    };
    if let Err(trap) = result {
        raise_lib_trap(trap);
    }
}

/// Implementation of `table.size`.
///
/// # Safety
///
/// `vmctx` must be dereferenceable.
#[no_mangle]
pub unsafe extern "C" fn wasmer_vm_table_size(vmctx: *mut VMContext, table_index: u32) -> u32 {
<<<<<<< HEAD
    log::trace!("vm_table_size called for vmcontext at {:#X}", vmctx as usize);

    let instance = (&*vmctx).instance();
=======
    let instance = (*vmctx).instance();
>>>>>>> 3f5ff852
    let table_index = LocalTableIndex::from_u32(table_index);

    instance.table_size(table_index)
}

/// Implementation of `table.size` for imported tables.
///
/// # Safety
///
/// `vmctx` must be dereferenceable.
#[no_mangle]
pub unsafe extern "C" fn wasmer_vm_imported_table_size(
    vmctx: *mut VMContext,
    table_index: u32,
) -> u32 {
<<<<<<< HEAD
    log::trace!("vm_imported_table_size called for vmcontext at {:#X}", vmctx as usize);

    let instance = (&*vmctx).instance();
=======
    let instance = (*vmctx).instance();
>>>>>>> 3f5ff852
    let table_index = TableIndex::from_u32(table_index);

    instance.imported_table_size(table_index)
}

/// Implementation of `table.get`.
///
/// # Safety
///
/// `vmctx` must be dereferenceable.
#[no_mangle]
pub unsafe extern "C" fn wasmer_vm_table_get(
    vmctx: *mut VMContext,
    table_index: u32,
    elem_index: u32,
) -> RawTableElement {
<<<<<<< HEAD
    log::trace!("vm_table_get called with index {}:{} for vmcontext at {:#X}", table_index, elem_index, vmctx as usize);

    let instance = (&*vmctx).instance();
=======
    let instance = (*vmctx).instance();
>>>>>>> 3f5ff852
    let table_index = LocalTableIndex::from_u32(table_index);

    // TODO: type checking, maybe have specialized accessors
    match instance.table_get(table_index, elem_index) {
        Some(table_ref) => table_ref.into(),
        None => raise_lib_trap(Trap::lib(TrapCode::TableAccessOutOfBounds)),
    }
}

/// Implementation of `table.get` for imported tables.
///
/// # Safety
///
/// `vmctx` must be dereferenceable.
#[no_mangle]
pub unsafe extern "C" fn wasmer_vm_imported_table_get(
    vmctx: *mut VMContext,
    table_index: u32,
    elem_index: u32,
) -> RawTableElement {
<<<<<<< HEAD
    log::trace!("vm_imported_table_get called with index {}:{} for vmcontext at {:#X}", table_index, elem_index, vmctx as usize);

    let instance = (&*vmctx).instance();
=======
    let instance = (*vmctx).instance_mut();
>>>>>>> 3f5ff852
    let table_index = TableIndex::from_u32(table_index);

    // TODO: type checking, maybe have specialized accessors
    match instance.imported_table_get(table_index, elem_index) {
        Some(table_ref) => table_ref.into(),
        None => raise_lib_trap(Trap::lib(TrapCode::TableAccessOutOfBounds)),
    }
}

/// Implementation of `table.set`.
///
/// # Safety
///
/// `vmctx` must be dereferenceable.
///
/// It is the caller's responsibility to increment the ref count of any ref counted
/// type before passing it to this function.
#[no_mangle]
pub unsafe extern "C" fn wasmer_vm_table_set(
    vmctx: *mut VMContext,
    table_index: u32,
    elem_index: u32,
    value: RawTableElement,
) {
<<<<<<< HEAD
    log::trace!("vm_table_set called for vmcontext at {:#X}", vmctx as usize);

    let instance = (&*vmctx).instance();
=======
    let instance = (*vmctx).instance_mut();
>>>>>>> 3f5ff852
    let table_index = TableIndex::from_u32(table_index);
    let table_index = instance
        .module_ref()
        .local_table_index(table_index)
        .unwrap();

    let elem = match instance.get_local_table(table_index).ty().ty {
        Type::ExternRef => TableElement::ExternRef(value.extern_ref),
        Type::FuncRef => TableElement::FuncRef(value.func_ref),
        _ => panic!("Unrecognized table type: does not contain references"),
    };

    // TODO: type checking, maybe have specialized accessors
    let result = instance.table_set(table_index, elem_index, elem);

    if let Err(trap) = result {
        raise_lib_trap(trap);
    }
}

/// Implementation of `table.set` for imported tables.
///
/// # Safety
///
/// `vmctx` must be dereferenceable.
#[no_mangle]
pub unsafe extern "C" fn wasmer_vm_imported_table_set(
    vmctx: *mut VMContext,
    table_index: u32,
    elem_index: u32,
    value: RawTableElement,
) {
<<<<<<< HEAD
    log::trace!("vm_imported_table_set called for vmcontext at {:#X}", vmctx as usize);

    let instance = (&*vmctx).instance();
=======
    let instance = (*vmctx).instance_mut();
>>>>>>> 3f5ff852
    let table_index = TableIndex::from_u32(table_index);
    let elem = match instance.get_table(table_index).ty().ty {
        Type::ExternRef => TableElement::ExternRef(value.extern_ref),
        Type::FuncRef => TableElement::FuncRef(value.func_ref),
        _ => panic!("Unrecognized table type: does not contain references"),
    };

    let result = instance.imported_table_set(table_index, elem_index, elem);

    if let Err(trap) = result {
        raise_lib_trap(trap);
    }
}

/// Implementation of `table.grow` for locally-defined tables.
///
/// # Safety
///
/// `vmctx` must be dereferenceable.
#[no_mangle]
pub unsafe extern "C" fn wasmer_vm_table_grow(
    vmctx: *mut VMContext,
    init_value: RawTableElement,
    delta: u32,
    table_index: u32,
) -> u32 {
    log::trace!("vm_table_grow called for vmcontext at {:#X}", vmctx as usize);

    on_host_stack(|| {
        let instance = (*vmctx).instance_mut();
        let table_index = LocalTableIndex::from_u32(table_index);

        let init_value = match instance.get_local_table(table_index).ty().ty {
            Type::ExternRef => TableElement::ExternRef(init_value.extern_ref),
            Type::FuncRef => TableElement::FuncRef(init_value.func_ref),
            _ => panic!("Unrecognized table type: does not contain references"),
        };

        instance
            .table_grow(table_index, delta, init_value)
            .unwrap_or(u32::max_value())
    })
}

/// Implementation of `table.grow` for imported tables.
///
/// # Safety
///
/// `vmctx` must be dereferenceable.
#[no_mangle]
pub unsafe extern "C" fn wasmer_vm_imported_table_grow(
    vmctx: *mut VMContext,
    init_value: RawTableElement,
    delta: u32,
    table_index: u32,
) -> u32 {
    on_host_stack(|| {
<<<<<<< HEAD
        log::trace!("vm_imported_table_grow called for vmcontext at {:#X}", vmctx as usize);

        let instance = (&*vmctx).instance();
=======
        let instance = (*vmctx).instance_mut();
>>>>>>> 3f5ff852
        let table_index = TableIndex::from_u32(table_index);
        let init_value = match instance.get_table(table_index).ty().ty {
            Type::ExternRef => TableElement::ExternRef(init_value.extern_ref),
            Type::FuncRef => TableElement::FuncRef(init_value.func_ref),
            _ => panic!("Unrecognized table type: does not contain references"),
        };

        instance
            .imported_table_grow(table_index, delta, init_value)
            .unwrap_or(u32::max_value())
    })
}

/// Implementation of `func.ref`.
///
/// # Safety
///
/// `vmctx` must be dereferenceable.
#[no_mangle]
pub unsafe extern "C" fn wasmer_vm_func_ref(
    vmctx: *mut VMContext,
    function_index: u32,
) -> VMFuncRef {
<<<<<<< HEAD
    log::trace!("vm_func_ref called for vmcontext at {:#X}", vmctx as usize);

    let instance = (&*vmctx).instance();
=======
    let instance = (*vmctx).instance();
>>>>>>> 3f5ff852
    let function_index = FunctionIndex::from_u32(function_index);

    instance.func_ref(function_index).unwrap()
}

<<<<<<< HEAD
/// Implementation of externref increment
///
/// # Safety
///
/// `vmctx` must be dereferenceable.
///
/// This function must only be called at precise locations to prevent memory leaks.
#[no_mangle]
pub unsafe extern "C" fn wasmer_vm_externref_inc(externref: VMExternRef) {
    log::trace!("vm_externref_inc called");

    externref.ref_clone();
}

/// Implementation of externref decrement
///
/// # Safety
///
/// `vmctx` must be dereferenceable.
///
/// This function must only be called at precise locations, otherwise use-after-free
/// and other serious memory bugs may occur.
#[no_mangle]
pub unsafe extern "C" fn wasmer_vm_externref_dec(mut externref: VMExternRef) {
    log::trace!("vm_externref_dec called");

    on_host_stack(|| externref.ref_drop())
}

=======
>>>>>>> 3f5ff852
/// Implementation of `elem.drop`.
///
/// # Safety
///
/// `vmctx` must be dereferenceable.
#[no_mangle]
pub unsafe extern "C" fn wasmer_vm_elem_drop(vmctx: *mut VMContext, elem_index: u32) {
    log::trace!("vm_elem_drop called for vmcontext at {:#X}", vmctx as usize);

    on_host_stack(|| {
        let elem_index = ElemIndex::from_u32(elem_index);
        let instance = (*vmctx).instance();
        instance.elem_drop(elem_index);
    })
}

/// Implementation of `memory.copy` for locally defined memories.
///
/// # Safety
///
/// `vmctx` must be dereferenceable.
#[no_mangle]
pub unsafe extern "C" fn wasmer_vm_memory32_copy(
    vmctx: *mut VMContext,
    memory_index: u32,
    dst: u32,
    src: u32,
    len: u32,
) {
    log::trace!("vm_memory32_copy called for vmcontext at {:#X}", vmctx as usize);

    let result = {
        let memory_index = LocalMemoryIndex::from_u32(memory_index);
        let instance = (*vmctx).instance();
        instance.local_memory_copy(memory_index, dst, src, len)
    };
    if let Err(trap) = result {
        raise_lib_trap(trap);
    }
}

/// Implementation of `memory.copy` for imported memories.
///
/// # Safety
///
/// `vmctx` must be dereferenceable.
#[no_mangle]
pub unsafe extern "C" fn wasmer_vm_imported_memory32_copy(
    vmctx: *mut VMContext,
    memory_index: u32,
    dst: u32,
    src: u32,
    len: u32,
) {
    log::trace!("vm_imported_memory32_copy called for vmcontext at {:#X}", vmctx as usize);

    let result = {
        let memory_index = MemoryIndex::from_u32(memory_index);
        let instance = (*vmctx).instance();
        instance.imported_memory_copy(memory_index, dst, src, len)
    };
    if let Err(trap) = result {
        raise_lib_trap(trap);
    }
}

/// Implementation of `memory.fill` for locally defined memories.
///
/// # Safety
///
/// `vmctx` must be dereferenceable.
#[no_mangle]
pub unsafe extern "C" fn wasmer_vm_memory32_fill(
    vmctx: *mut VMContext,
    memory_index: u32,
    dst: u32,
    val: u32,
    len: u32,
) {
    log::trace!("vm_memory32_fill called for vmcontext at {:#X}", vmctx as usize);

    let result = {
        let memory_index = LocalMemoryIndex::from_u32(memory_index);
        let instance = (*vmctx).instance();
        instance.local_memory_fill(memory_index, dst, val, len)
    };
    if let Err(trap) = result {
        raise_lib_trap(trap);
    }
}

/// Implementation of `memory.fill` for imported memories.
///
/// # Safety
///
/// `vmctx` must be dereferenceable.
#[no_mangle]
pub unsafe extern "C" fn wasmer_vm_imported_memory32_fill(
    vmctx: *mut VMContext,
    memory_index: u32,
    dst: u32,
    val: u32,
    len: u32,
) {
    log::trace!("vm_imported_memory32_fill called for vmcontext at {:#X}", vmctx as usize);

    let result = {
        let memory_index = MemoryIndex::from_u32(memory_index);
        let instance = (*vmctx).instance();
        instance.imported_memory_fill(memory_index, dst, val, len)
    };
    if let Err(trap) = result {
        raise_lib_trap(trap);
    }
}

/// Implementation of `memory.init`.
///
/// # Safety
///
/// `vmctx` must be dereferenceable.
#[no_mangle]
pub unsafe extern "C" fn wasmer_vm_memory32_init(
    vmctx: *mut VMContext,
    memory_index: u32,
    data_index: u32,
    dst: u32,
    src: u32,
    len: u32,
) {
    log::trace!("vm_memory32_init called for vmcontext at {:#X}", vmctx as usize);

    let result = {
        let memory_index = MemoryIndex::from_u32(memory_index);
        let data_index = DataIndex::from_u32(data_index);
        let instance = (*vmctx).instance();
        instance.memory_init(memory_index, data_index, dst, src, len)
    };
    if let Err(trap) = result {
        raise_lib_trap(trap);
    }
}

/// Implementation of `data.drop`.
///
/// # Safety
///
/// `vmctx` must be dereferenceable.
#[no_mangle]
pub unsafe extern "C" fn wasmer_vm_data_drop(vmctx: *mut VMContext, data_index: u32) {
    log::trace!("vm_data_drop called for vmcontext at {:#X}", vmctx as usize);

    on_host_stack(|| {
        let data_index = DataIndex::from_u32(data_index);
        let instance = (*vmctx).instance();
        instance.data_drop(data_index)
    })
}

/// Implementation for raising a trap
///
/// # Safety
///
/// Only safe to call when wasm code is on the stack, aka `wasmer_call` or
/// `wasmer_call_trampoline` must have been previously called.
#[no_mangle]
pub unsafe extern "C" fn wasmer_vm_raise_trap(trap_code: TrapCode) -> ! {
    log::trace!("vm_raise_trap called");

    let trap = Trap::lib(trap_code);
    raise_lib_trap(trap)
}

/// Probestack check
///
/// # Safety
///
/// This function does not follow the standard function ABI, and is called as
/// part of the function prologue.
#[no_mangle]
pub static wasmer_vm_probestack: unsafe extern "C" fn() = PROBESTACK;

/// Implementation of memory.wait32 for locally-defined 32-bit memories.
///
/// # Safety
///
/// `vmctx` must be dereferenceable.
#[no_mangle]
pub unsafe extern "C" fn wasmer_vm_memory32_atomic_wait32(
    vmctx: *mut VMContext,
    memory_index: u32,
    dst: u32,
    val: u32,
    timeout: i64,
) -> u32 {
    let result = {
        let instance = (*vmctx).instance_mut();
        let memory_index = LocalMemoryIndex::from_u32(memory_index);

        instance.local_memory_wait32(memory_index, dst, val, timeout)
    };
    if let Err(trap) = result {
        raise_lib_trap(trap);
    }
    result.unwrap()
}

/// Implementation of memory.wait32 for imported 32-bit memories.
///
/// # Safety
///
/// `vmctx` must be dereferenceable.
#[no_mangle]
pub unsafe extern "C" fn wasmer_vm_imported_memory32_atomic_wait32(
    vmctx: *mut VMContext,
    memory_index: u32,
    dst: u32,
    val: u32,
    timeout: i64,
) -> u32 {
    let result = {
        let instance = (*vmctx).instance_mut();
        let memory_index = MemoryIndex::from_u32(memory_index);

        instance.imported_memory_wait32(memory_index, dst, val, timeout)
    };
    if let Err(trap) = result {
        raise_lib_trap(trap);
    }
    result.unwrap()
}

/// Implementation of memory.wait64 for locally-defined 32-bit memories.
///
/// # Safety
///
/// `vmctx` must be dereferenceable.
#[no_mangle]
pub unsafe extern "C" fn wasmer_vm_memory32_atomic_wait64(
    vmctx: *mut VMContext,
    memory_index: u32,
    dst: u32,
    val: u64,
    timeout: i64,
) -> u32 {
    let result = {
        let instance = (*vmctx).instance_mut();
        let memory_index = LocalMemoryIndex::from_u32(memory_index);

        instance.local_memory_wait64(memory_index, dst, val, timeout)
    };
    if let Err(trap) = result {
        raise_lib_trap(trap);
    }
    result.unwrap()
}

/// Implementation of memory.wait64 for imported 32-bit memories.
///
/// # Safety
///
/// `vmctx` must be dereferenceable.
#[no_mangle]
pub unsafe extern "C" fn wasmer_vm_imported_memory32_atomic_wait64(
    vmctx: *mut VMContext,
    memory_index: u32,
    dst: u32,
    val: u64,
    timeout: i64,
) -> u32 {
    let result = {
        let instance = (*vmctx).instance_mut();
        let memory_index = MemoryIndex::from_u32(memory_index);

        instance.imported_memory_wait64(memory_index, dst, val, timeout)
    };
    if let Err(trap) = result {
        raise_lib_trap(trap);
    }
    result.unwrap()
}

/// Implementation of memory.notfy for locally-defined 32-bit memories.
///
/// # Safety
///
/// `vmctx` must be dereferenceable.
#[no_mangle]
pub unsafe extern "C" fn wasmer_vm_memory32_atomic_notify(
    vmctx: *mut VMContext,
    memory_index: u32,
    dst: u32,
    cnt: u32,
) -> u32 {
    let result = {
        let instance = (*vmctx).instance_mut();
        let memory_index = LocalMemoryIndex::from_u32(memory_index);

        instance.local_memory_notify(memory_index, dst, cnt)
    };
    if let Err(trap) = result {
        raise_lib_trap(trap);
    }
    result.unwrap()
}

/// Implementation of memory.notfy for imported 32-bit memories.
///
/// # Safety
///
/// `vmctx` must be dereferenceable.
#[no_mangle]
pub unsafe extern "C" fn wasmer_vm_imported_memory32_atomic_notify(
    vmctx: *mut VMContext,
    memory_index: u32,
    dst: u32,
    cnt: u32,
) -> u32 {
    let result = {
        let instance = (*vmctx).instance_mut();
        let memory_index = MemoryIndex::from_u32(memory_index);

        instance.imported_memory_notify(memory_index, dst, cnt)
    };
    if let Err(trap) = result {
        raise_lib_trap(trap);
    }
    result.unwrap()
}

/// The function pointer to a libcall
pub fn function_pointer(libcall: LibCall) -> usize {
    match libcall {
        LibCall::CeilF32 => wasmer_vm_f32_ceil as usize,
        LibCall::CeilF64 => wasmer_vm_f64_ceil as usize,
        LibCall::FloorF32 => wasmer_vm_f32_floor as usize,
        LibCall::FloorF64 => wasmer_vm_f64_floor as usize,
        LibCall::NearestF32 => wasmer_vm_f32_nearest as usize,
        LibCall::NearestF64 => wasmer_vm_f64_nearest as usize,
        LibCall::TruncF32 => wasmer_vm_f32_trunc as usize,
        LibCall::TruncF64 => wasmer_vm_f64_trunc as usize,
        LibCall::Memory32Size => wasmer_vm_memory32_size as usize,
        LibCall::ImportedMemory32Size => wasmer_vm_imported_memory32_size as usize,
        LibCall::TableCopy => wasmer_vm_table_copy as usize,
        LibCall::TableInit => wasmer_vm_table_init as usize,
        LibCall::TableFill => wasmer_vm_table_fill as usize,
        LibCall::TableSize => wasmer_vm_table_size as usize,
        LibCall::ImportedTableSize => wasmer_vm_imported_table_size as usize,
        LibCall::TableGet => wasmer_vm_table_get as usize,
        LibCall::ImportedTableGet => wasmer_vm_imported_table_get as usize,
        LibCall::TableSet => wasmer_vm_table_set as usize,
        LibCall::ImportedTableSet => wasmer_vm_imported_table_set as usize,
        LibCall::TableGrow => wasmer_vm_table_grow as usize,
        LibCall::ImportedTableGrow => wasmer_vm_imported_table_grow as usize,
        LibCall::FuncRef => wasmer_vm_func_ref as usize,
        LibCall::ElemDrop => wasmer_vm_elem_drop as usize,
        LibCall::Memory32Copy => wasmer_vm_memory32_copy as usize,
        LibCall::ImportedMemory32Copy => wasmer_vm_imported_memory32_copy as usize,
        LibCall::Memory32Fill => wasmer_vm_memory32_fill as usize,
        LibCall::ImportedMemory32Fill => wasmer_vm_imported_memory32_fill as usize,
        LibCall::Memory32Init => wasmer_vm_memory32_init as usize,
        LibCall::DataDrop => wasmer_vm_data_drop as usize,
        LibCall::Probestack => wasmer_vm_probestack as usize,
        LibCall::RaiseTrap => wasmer_vm_raise_trap as usize,
        LibCall::Memory32AtomicWait32 => wasmer_vm_memory32_atomic_wait32 as usize,
        LibCall::ImportedMemory32AtomicWait32 => wasmer_vm_imported_memory32_atomic_wait32 as usize,
        LibCall::Memory32AtomicWait64 => wasmer_vm_memory32_atomic_wait64 as usize,
        LibCall::ImportedMemory32AtomicWait64 => wasmer_vm_imported_memory32_atomic_wait64 as usize,
        LibCall::Memory32AtomicNotify => wasmer_vm_memory32_atomic_notify as usize,
        LibCall::ImportedMemory32AtomicNotify => wasmer_vm_imported_memory32_atomic_notify as usize,
    }
}<|MERGE_RESOLUTION|>--- conflicted
+++ resolved
@@ -153,7 +153,10 @@
         let instance = (*vmctx).instance_mut();
         let memory_index = LocalMemoryIndex::from_u32(memory_index);
 
-        log::trace!("vm_memory32_grow called for vmcontext at {:#X}", vmctx as usize);
+        log::trace!(
+            "vm_memory32_grow called for vmcontext at {:#X}",
+            vmctx as usize
+        );
 
         instance
             .memory_grow(memory_index, delta)
@@ -177,7 +180,10 @@
         let instance = (*vmctx).instance_mut();
         let memory_index = MemoryIndex::from_u32(memory_index);
 
-        log::trace!("vm_imported_memory32_grow called for vmcontext at {:#X}", vmctx as usize);
+        log::trace!(
+            "vm_imported_memory32_grow called for vmcontext at {:#X}",
+            vmctx as usize
+        );
 
         instance
             .imported_memory_grow(memory_index, delta)
@@ -196,7 +202,10 @@
     let instance = (*vmctx).instance();
     let memory_index = LocalMemoryIndex::from_u32(memory_index);
 
-    log::trace!("vm_memory32_size called for vmcontext at {:#X}", vmctx as usize);
+    log::trace!(
+        "vm_memory32_size called for vmcontext at {:#X}",
+        vmctx as usize
+    );
 
     instance.memory_size(memory_index).0
 }
@@ -211,13 +220,12 @@
     vmctx: *mut VMContext,
     memory_index: u32,
 ) -> u32 {
-<<<<<<< HEAD
-    log::trace!("vm_imported_memory32_size called for vmcontext at {:#X}", vmctx as usize);
-
-    let instance = (&*vmctx).instance();
-=======
+    log::trace!(
+        "vm_imported_memory32_size called for vmcontext at {:#X}",
+        vmctx as usize
+    );
+
     let instance = (*vmctx).instance();
->>>>>>> 3f5ff852
     let memory_index = MemoryIndex::from_u32(memory_index);
 
     instance.imported_memory_size(memory_index).0
@@ -237,7 +245,10 @@
     src: u32,
     len: u32,
 ) {
-    log::trace!("vm_table_copy called for vmcontext at {:#X}", vmctx as usize);
+    log::trace!(
+        "vm_table_copy called for vmcontext at {:#X}",
+        vmctx as usize
+    );
 
     let result = {
         let dst_table_index = TableIndex::from_u32(dst_table_index);
@@ -270,7 +281,12 @@
     src: u32,
     len: u32,
 ) {
-    log::trace!("vm_table_init called with index {}:{} for vmcontext at {:#X}", table_index, elem_index, vmctx as usize);
+    log::trace!(
+        "vm_table_init called with index {}:{} for vmcontext at {:#X}",
+        table_index,
+        elem_index,
+        vmctx as usize
+    );
 
     let result = {
         let table_index = TableIndex::from_u32(table_index);
@@ -296,7 +312,10 @@
     item: RawTableElement,
     len: u32,
 ) {
-    log::trace!("vm_table_fill called for vmcontext at {:#X}", vmctx as usize);
+    log::trace!(
+        "vm_table_fill called for vmcontext at {:#X}",
+        vmctx as usize
+    );
 
     let result = {
         let table_index = TableIndex::from_u32(table_index);
@@ -321,13 +340,12 @@
 /// `vmctx` must be dereferenceable.
 #[no_mangle]
 pub unsafe extern "C" fn wasmer_vm_table_size(vmctx: *mut VMContext, table_index: u32) -> u32 {
-<<<<<<< HEAD
-    log::trace!("vm_table_size called for vmcontext at {:#X}", vmctx as usize);
-
-    let instance = (&*vmctx).instance();
-=======
+    log::trace!(
+        "vm_table_size called for vmcontext at {:#X}",
+        vmctx as usize
+    );
+
     let instance = (*vmctx).instance();
->>>>>>> 3f5ff852
     let table_index = LocalTableIndex::from_u32(table_index);
 
     instance.table_size(table_index)
@@ -343,13 +361,12 @@
     vmctx: *mut VMContext,
     table_index: u32,
 ) -> u32 {
-<<<<<<< HEAD
-    log::trace!("vm_imported_table_size called for vmcontext at {:#X}", vmctx as usize);
-
-    let instance = (&*vmctx).instance();
-=======
+    log::trace!(
+        "vm_imported_table_size called for vmcontext at {:#X}",
+        vmctx as usize
+    );
+
     let instance = (*vmctx).instance();
->>>>>>> 3f5ff852
     let table_index = TableIndex::from_u32(table_index);
 
     instance.imported_table_size(table_index)
@@ -366,13 +383,14 @@
     table_index: u32,
     elem_index: u32,
 ) -> RawTableElement {
-<<<<<<< HEAD
-    log::trace!("vm_table_get called with index {}:{} for vmcontext at {:#X}", table_index, elem_index, vmctx as usize);
-
-    let instance = (&*vmctx).instance();
-=======
+    log::trace!(
+        "vm_table_get called with index {}:{} for vmcontext at {:#X}",
+        table_index,
+        elem_index,
+        vmctx as usize
+    );
+
     let instance = (*vmctx).instance();
->>>>>>> 3f5ff852
     let table_index = LocalTableIndex::from_u32(table_index);
 
     // TODO: type checking, maybe have specialized accessors
@@ -393,13 +411,14 @@
     table_index: u32,
     elem_index: u32,
 ) -> RawTableElement {
-<<<<<<< HEAD
-    log::trace!("vm_imported_table_get called with index {}:{} for vmcontext at {:#X}", table_index, elem_index, vmctx as usize);
-
-    let instance = (&*vmctx).instance();
-=======
+    log::trace!(
+        "vm_imported_table_get called with index {}:{} for vmcontext at {:#X}",
+        table_index,
+        elem_index,
+        vmctx as usize
+    );
+
     let instance = (*vmctx).instance_mut();
->>>>>>> 3f5ff852
     let table_index = TableIndex::from_u32(table_index);
 
     // TODO: type checking, maybe have specialized accessors
@@ -424,13 +443,9 @@
     elem_index: u32,
     value: RawTableElement,
 ) {
-<<<<<<< HEAD
     log::trace!("vm_table_set called for vmcontext at {:#X}", vmctx as usize);
 
-    let instance = (&*vmctx).instance();
-=======
     let instance = (*vmctx).instance_mut();
->>>>>>> 3f5ff852
     let table_index = TableIndex::from_u32(table_index);
     let table_index = instance
         .module_ref()
@@ -463,13 +478,12 @@
     elem_index: u32,
     value: RawTableElement,
 ) {
-<<<<<<< HEAD
-    log::trace!("vm_imported_table_set called for vmcontext at {:#X}", vmctx as usize);
-
-    let instance = (&*vmctx).instance();
-=======
+    log::trace!(
+        "vm_imported_table_set called for vmcontext at {:#X}",
+        vmctx as usize
+    );
+
     let instance = (*vmctx).instance_mut();
->>>>>>> 3f5ff852
     let table_index = TableIndex::from_u32(table_index);
     let elem = match instance.get_table(table_index).ty().ty {
         Type::ExternRef => TableElement::ExternRef(value.extern_ref),
@@ -496,7 +510,10 @@
     delta: u32,
     table_index: u32,
 ) -> u32 {
-    log::trace!("vm_table_grow called for vmcontext at {:#X}", vmctx as usize);
+    log::trace!(
+        "vm_table_grow called for vmcontext at {:#X}",
+        vmctx as usize
+    );
 
     on_host_stack(|| {
         let instance = (*vmctx).instance_mut();
@@ -527,13 +544,12 @@
     table_index: u32,
 ) -> u32 {
     on_host_stack(|| {
-<<<<<<< HEAD
-        log::trace!("vm_imported_table_grow called for vmcontext at {:#X}", vmctx as usize);
-
-        let instance = (&*vmctx).instance();
-=======
-        let instance = (*vmctx).instance_mut();
->>>>>>> 3f5ff852
+        log::trace!(
+            "vm_imported_table_grow called for vmcontext at {:#X}",
+            vmctx as usize
+        );
+
+        let instance = (*vmctx).instance_mut();
         let table_index = TableIndex::from_u32(table_index);
         let init_value = match instance.get_table(table_index).ty().ty {
             Type::ExternRef => TableElement::ExternRef(init_value.extern_ref),
@@ -557,50 +573,14 @@
     vmctx: *mut VMContext,
     function_index: u32,
 ) -> VMFuncRef {
-<<<<<<< HEAD
     log::trace!("vm_func_ref called for vmcontext at {:#X}", vmctx as usize);
 
-    let instance = (&*vmctx).instance();
-=======
     let instance = (*vmctx).instance();
->>>>>>> 3f5ff852
     let function_index = FunctionIndex::from_u32(function_index);
 
     instance.func_ref(function_index).unwrap()
 }
 
-<<<<<<< HEAD
-/// Implementation of externref increment
-///
-/// # Safety
-///
-/// `vmctx` must be dereferenceable.
-///
-/// This function must only be called at precise locations to prevent memory leaks.
-#[no_mangle]
-pub unsafe extern "C" fn wasmer_vm_externref_inc(externref: VMExternRef) {
-    log::trace!("vm_externref_inc called");
-
-    externref.ref_clone();
-}
-
-/// Implementation of externref decrement
-///
-/// # Safety
-///
-/// `vmctx` must be dereferenceable.
-///
-/// This function must only be called at precise locations, otherwise use-after-free
-/// and other serious memory bugs may occur.
-#[no_mangle]
-pub unsafe extern "C" fn wasmer_vm_externref_dec(mut externref: VMExternRef) {
-    log::trace!("vm_externref_dec called");
-
-    on_host_stack(|| externref.ref_drop())
-}
-
-=======
->>>>>>> 3f5ff852
 /// Implementation of `elem.drop`.
 ///
 /// # Safety
@@ -630,7 +610,10 @@
     src: u32,
     len: u32,
 ) {
-    log::trace!("vm_memory32_copy called for vmcontext at {:#X}", vmctx as usize);
+    log::trace!(
+        "vm_memory32_copy called for vmcontext at {:#X}",
+        vmctx as usize
+    );
 
     let result = {
         let memory_index = LocalMemoryIndex::from_u32(memory_index);
@@ -655,7 +638,10 @@
     src: u32,
     len: u32,
 ) {
-    log::trace!("vm_imported_memory32_copy called for vmcontext at {:#X}", vmctx as usize);
+    log::trace!(
+        "vm_imported_memory32_copy called for vmcontext at {:#X}",
+        vmctx as usize
+    );
 
     let result = {
         let memory_index = MemoryIndex::from_u32(memory_index);
@@ -680,7 +666,10 @@
     val: u32,
     len: u32,
 ) {
-    log::trace!("vm_memory32_fill called for vmcontext at {:#X}", vmctx as usize);
+    log::trace!(
+        "vm_memory32_fill called for vmcontext at {:#X}",
+        vmctx as usize
+    );
 
     let result = {
         let memory_index = LocalMemoryIndex::from_u32(memory_index);
@@ -705,7 +694,10 @@
     val: u32,
     len: u32,
 ) {
-    log::trace!("vm_imported_memory32_fill called for vmcontext at {:#X}", vmctx as usize);
+    log::trace!(
+        "vm_imported_memory32_fill called for vmcontext at {:#X}",
+        vmctx as usize
+    );
 
     let result = {
         let memory_index = MemoryIndex::from_u32(memory_index);
@@ -731,7 +723,10 @@
     src: u32,
     len: u32,
 ) {
-    log::trace!("vm_memory32_init called for vmcontext at {:#X}", vmctx as usize);
+    log::trace!(
+        "vm_memory32_init called for vmcontext at {:#X}",
+        vmctx as usize
+    );
 
     let result = {
         let memory_index = MemoryIndex::from_u32(memory_index);
