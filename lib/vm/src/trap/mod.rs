--- conflicted
+++ resolved
@@ -10,13 +10,8 @@
 
 pub use trap::Trap;
 pub use traphandlers::{
-<<<<<<< HEAD
-    catch_traps, catch_traps_with_result, raise_lib_trap, raise_user_trap, wasmer_call_trampoline,
-    CallThreadState, TlsRestore, Trap, TrapHandler, TrapHandlerFn,
-=======
     catch_traps, on_host_stack, raise_lib_trap, raise_user_trap, wasmer_call_trampoline,
-    TrapHandler, TrapHandlerFn,
->>>>>>> 14d8084c
+    TlsRestore, TrapHandler, TrapHandlerFn,
 };
 pub use traphandlers::{init_traps, resume_panic};
 pub use wasmer_types::TrapCode;