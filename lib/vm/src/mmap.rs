--- conflicted
+++ resolved
@@ -26,13 +26,8 @@
     // `unsafe impl`. This type is sendable across threads and shareable since
     // the coordination all happens at the OS layer.
     ptr: usize,
-<<<<<<< HEAD
-    len: usize,
-    memfd: Option<RawFd>,
-=======
     total_size: usize,
     accessible_size: usize,
->>>>>>> 3f5ff852
 }
 
 impl Mmap {
@@ -44,13 +39,8 @@
         let empty = Vec::<u8>::new();
         Self {
             ptr: empty.as_ptr() as usize,
-<<<<<<< HEAD
-            len: 0,
-            memfd: None,
-=======
             total_size: 0,
             accessible_size: 0,
->>>>>>> 3f5ff852
         }
     }
 
@@ -86,8 +76,7 @@
         } else {
             let label = std::ffi::CString::new("wasmer").unwrap();
             let flags = nix::sys::memfd::MemFdCreateFlag::empty();
-            nix::sys::memfd::memfd_create(&label, flags)
-                    .expect("Failed to create memfd")
+            nix::sys::memfd::memfd_create(&label, flags).expect("Failed to create memfd")
         };
 
         nix::unistd::ftruncate(memfd, mapping_size as i64).expect("Failed to resize memfd");
@@ -107,21 +96,21 @@
             };
 
             let ptr = ptr as usize;
-            log::trace!("Memory mapped {} bytes to {:#X}-{:#X}", mapping_size, ptr, ptr+mapping_size);
+            log::trace!(
+                "Memory mapped {} bytes to {:#X}-{:#X}",
+                mapping_size,
+                ptr,
+                ptr + mapping_size
+            );
 
             if ptr as isize == -1_isize {
                 return Err(io::Error::last_os_error().to_string());
             }
 
             Self {
-<<<<<<< HEAD
-                ptr, len: mapping_size,
-                memfd: Some(memfd),
-=======
                 ptr: ptr as usize,
                 total_size: mapping_size,
                 accessible_size,
->>>>>>> 3f5ff852
             }
         } else {
             // Reserve the mapping size.
@@ -138,21 +127,21 @@
             };
 
             let ptr = ptr as usize;
-            log::trace!("Memory mapped {} bytes to {:#X}-{:#X}", mapping_size, ptr, ptr+mapping_size);
+            log::trace!(
+                "Memory mapped {} bytes to {:#X}-{:#X}",
+                mapping_size,
+                ptr,
+                ptr + mapping_size
+            );
 
             if ptr as isize == -1_isize {
                 return Err(io::Error::last_os_error().to_string());
             }
 
             let mut result = Self {
-<<<<<<< HEAD
-                ptr, len: mapping_size,
-                memfd: Some(memfd),
-=======
                 ptr: ptr as usize,
                 total_size: mapping_size,
                 accessible_size,
->>>>>>> 3f5ff852
             };
 
             if accessible_size != 0 {
@@ -211,16 +200,17 @@
             }
 
             let ptr = ptr as usize;
-            log::trace!("Memory mapped {} bytes to {:#X}-{:#X}", mapping_size, ptr, ptr+mapping_size);
+            log::trace!(
+                "Memory mapped {} bytes to {:#X}-{:#X}",
+                mapping_size,
+                ptr,
+                ptr + mapping_size
+            );
 
             Self {
-<<<<<<< HEAD
-                ptr, len: mapping_size,
-=======
                 ptr: ptr as usize,
                 total_size: mapping_size,
                 accessible_size,
->>>>>>> 3f5ff852
             }
         } else {
             // Reserve the mapping size.
@@ -231,16 +221,17 @@
             }
 
             let ptr = ptr as usize;
-            log::trace!("Memory mapped {} bytes to {:#X}-{:#X}", mapping_size, ptr, ptr+mapping_size);
+            log::trace!(
+                "Memory mapped {} bytes to {:#X}-{:#X}",
+                mapping_size,
+                ptr,
+                ptr + mapping_size
+            );
 
             let mut result = Self {
-<<<<<<< HEAD
-                ptr, len: mapping_size,
-=======
                 ptr: ptr as usize,
                 total_size: mapping_size,
                 accessible_size,
->>>>>>> 3f5ff852
             };
 
             if accessible_size != 0 {
@@ -353,35 +344,43 @@
         self.len() == 0
     }
 
-<<<<<<< HEAD
     /// Create an identical (COW) copy of this memory-mapped region
-    pub fn duplicate(&self) -> Result<Self, String> {
+    pub fn cow_duplicate(&self) -> Result<Self, String> {
         let memfd = if let Some(memfd) = self.memfd {
             memfd
         } else {
             return Err(String::from("Not a Zygote"));
         };
 
-        let ptr = unsafe{ libc::mmap(
-            ptr::null_mut(),
-            self.len,
-            libc::PROT_READ | libc::PROT_WRITE,
-            libc::MAP_PRIVATE,
-            memfd,
-            0,
-        )} as usize;
+        let ptr = unsafe {
+            libc::mmap(
+                ptr::null_mut(),
+                self.len,
+                libc::PROT_READ | libc::PROT_WRITE,
+                libc::MAP_PRIVATE,
+                memfd,
+                0,
+            )
+        } as usize;
 
         if ptr as isize == -1_isize {
             return Err(io::Error::last_os_error().to_string());
         }
 
-        log::trace!("Duplicated memory from {:#X} to {:#X} ({} bytes)", self.ptr, ptr, self.len);
+        log::trace!(
+            "Duplicated memory from {:#X} to {:#X} ({} bytes)",
+            self.ptr,
+            ptr,
+            self.len
+        );
 
         Ok(Self {
-            ptr, len: self.len,
+            ptr,
+            len: self.len,
             memfd: None,
         })
-=======
+    }
+
     /// Duplicate in a new memory mapping.
     #[deprecated = "use `copy` instead"]
     pub fn duplicate(&mut self, size_hint: Option<usize>) -> Result<Self, String> {
@@ -401,22 +400,21 @@
         new.as_mut_slice_arbitary(copy_size)
             .copy_from_slice(self.as_slice_arbitary(copy_size));
         Ok(new)
->>>>>>> 3f5ff852
     }
 }
 
 impl Drop for Mmap {
     #[cfg(not(target_os = "windows"))]
     fn drop(&mut self) {
-<<<<<<< HEAD
         if self.len != 0 {
-            log::trace!("Memory unmapping {} bytes at {:#X}-{:#X}", self.len, self.ptr, self.ptr+self.len);
+            log::trace!(
+                "Memory unmapping {} bytes at {:#X}-{:#X}",
+                self.len,
+                self.ptr,
+                self.ptr + self.len
+            );
 
             let r = unsafe { libc::munmap(self.ptr as *mut libc::c_void, self.len) };
-=======
-        if self.total_size != 0 {
-            let r = unsafe { libc::munmap(self.ptr as *mut libc::c_void, self.total_size) };
->>>>>>> 3f5ff852
             assert_eq!(r, 0, "munmap failed: {}", io::Error::last_os_error());
 
             if let Some(memfd) = self.memfd {
@@ -428,13 +426,13 @@
 
     #[cfg(target_os = "windows")]
     fn drop(&mut self) {
-<<<<<<< HEAD
         if self.len != 0 {
-            log::trace!("Memory unmapping {} bytes at {:#X}-{:#X}", self.len, self.ptr, self.ptr+self.len);
-
-=======
-        if self.len() != 0 {
->>>>>>> 3f5ff852
+            log::trace!(
+                "Memory unmapping {} bytes at {:#X}-{:#X}",
+                self.len,
+                self.ptr,
+                self.ptr + self.len
+            );
             use winapi::ctypes::c_void;
             use winapi::um::memoryapi::VirtualFree;
             use winapi::um::winnt::MEM_RELEASE;
