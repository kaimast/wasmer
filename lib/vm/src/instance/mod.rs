--- conflicted
+++ resolved
@@ -10,15 +10,9 @@
 
 use crate::export::VMExtern;
 use crate::imports::Imports;
-<<<<<<< HEAD
-use crate::memory::{Memory, MemoryError};
-use crate::table::{Table, LinearTable, TableElement};
-use crate::trap::{catch_traps, Trap, TrapCode, TrapHandler};
-=======
 use crate::store::{InternalStoreHandle, StoreObjects};
 use crate::table::TableElement;
 use crate::trap::{catch_traps, Trap, TrapCode};
->>>>>>> 3f5ff852
 use crate::vmcontext::{
     memory32_atomic_check32, memory32_atomic_check64, memory_copy, memory_fill,
     VMBuiltinFunctionsArray, VMCallerCheckedAnyfunc, VMContext, VMFunctionContext,
@@ -34,12 +28,7 @@
 use std::alloc::Layout;
 use std::cell::RefCell;
 use std::collections::HashMap;
-<<<<<<< HEAD
-use std::convert::{TryFrom,TryInto};
-use std::ffi;
-=======
 use std::convert::TryFrom;
->>>>>>> 3f5ff852
 use std::fmt;
 use std::mem;
 use std::ptr::{self, NonNull};
@@ -94,17 +83,8 @@
     passive_data: RefCell<HashMap<DataIndex, Arc<[u8]>>>,
 
     /// Mapping of function indices to their func ref backing data. `VMFuncRef`s
-<<<<<<< HEAD
-    /// will point to elements here for functions defined or imported by this
-    /// instance.
-    funcrefs: BoxedSlice<FunctionIndex, VMCallerCheckedAnyfunc>,
-
-    /// Hosts can store arbitrary per-instance information here.
-    host_state: Arc<dyn Any>,
-=======
     /// will point to elements here for functions defined by this instance.
     funcrefs: BoxedSlice<LocalFunctionIndex, VMCallerCheckedAnyfunc>,
->>>>>>> 3f5ff852
 
     /// Mapping of function indices to their func ref backing data. `VMFuncRef`s
     /// will point to elements here for functions imported by this instance.
@@ -117,100 +97,6 @@
     vmctx: VMContext,
 }
 
-<<<<<<< HEAD
-/// A collection of data about host envs used by imported functions.
-#[derive(Debug)]
-pub enum ImportFunctionEnv {
-    /// The `vmctx` pointer does not refer to a host env, there is no
-    /// metadata about it.
-    NoEnv,
-    /// We're dealing with a user-defined host env.
-    ///
-    /// This host env may be either unwrapped (the user-supplied host env
-    /// directly) or wrapped. i.e. in the case of Dynamic functions, we
-    /// store our own extra data along with the user supplied env,
-    /// thus the `env` pointer here points to the outermost type.
-    Env {
-        /// The function environment. This is not always the user-supplied
-        /// env.
-        env: *mut ffi::c_void,
-
-        /// A clone function for duplicating the env.
-        clone: fn(*mut ffi::c_void) -> *mut ffi::c_void,
-        /// This field is not always present. When it is present, it
-        /// should be set to `None` after use to prevent double
-        /// initialization.
-        initializer: Option<ImportInitializerFuncPtr>,
-
-        /// The destructor to clean up the type in `env`.
-        ///
-        /// # Safety
-        /// - This function must be called in a synchronized way. For
-        ///   example, in the `Drop` implementation of this type.
-        destructor: unsafe fn(*mut ffi::c_void),
-
-        ///TODO
-        #[cfg(feature = "async")]
-        set_yielder: fn(*mut ffi::c_void, *const ffi::c_void),
-    },
-}
-
-impl ImportFunctionEnv {
-    /// Get the `initializer` function pointer if it exists.
-    fn initializer(&self) -> Option<ImportInitializerFuncPtr> {
-        match self {
-            Self::Env { initializer, .. } => *initializer,
-            _ => None,
-        }
-    }
-}
-
-impl Clone for ImportFunctionEnv {
-    fn clone(&self) -> Self {
-        match &self {
-            Self::NoEnv => Self::NoEnv,
-            Self::Env {
-                env,
-                clone,
-                destructor,
-                initializer,
-                #[cfg(feature = "async")]
-                set_yielder,
-            } => {
-                let new_env = (*clone)(*env);
-                Self::Env {
-                    env: new_env,
-                    clone: *clone,
-                    #[cfg(feature = "async")]
-                    set_yielder: *set_yielder,
-                    destructor: *destructor,
-                    initializer: *initializer,
-                }
-            }
-        }
-    }
-}
-
-impl Drop for ImportFunctionEnv {
-    fn drop(&mut self) {
-        match self {
-            Self::Env {
-                env, destructor, ..
-            } => {
-                // # Safety
-                // - This is correct because we know no other references
-                //   to this data can exist if we're dropping it.
-                unsafe {
-                    (destructor)(*env);
-                }
-            }
-            Self::NoEnv => (),
-        }
-    }
-}
-
-=======
->>>>>>> 3f5ff852
 impl fmt::Debug for Instance {
     fn fmt(&self, formatter: &mut fmt::Formatter) -> fmt::Result {
         formatter.debug_struct("Instance").finish()
@@ -438,7 +324,7 @@
     }
 
     /// Invoke the WebAssembly start function of the instance, if one is present.
-    #[ allow(dead_code) ]
+    #[allow(dead_code)]
     fn invoke_start_function(
         &self,
         config: &VMConfig,
@@ -522,22 +408,18 @@
     where
         IntoPages: Into<Pages>,
     {
-<<<<<<< HEAD
         let delta = delta.into();
-        log::trace!("Got request to grow memory #{} by {} page(s)", memory_index.index(), delta.0);
-
-        let mem = self
-            .memories
-            .get(memory_index)
-            .unwrap_or_else(|| panic!("no memory for index {}", memory_index.index()));
-        mem.grow(delta)
-=======
+        log::trace!(
+            "Got request to grow memory #{} by {} page(s)",
+            memory_index.index(),
+            delta.0
+        );
+
         let mem = *self
             .memories
             .get(memory_index)
             .unwrap_or_else(|| panic!("no memory for index {}", memory_index.index()));
         mem.get_mut(self.context_mut()).grow(delta.into())
->>>>>>> 3f5ff852
     }
 
     /// Grow imported memory by the specified amount of pages.
@@ -610,13 +492,7 @@
         delta: u32,
         init_value: TableElement,
     ) -> Option<u32> {
-<<<<<<< HEAD
-        log::trace!("table_grow called");
-
-        let result = self
-=======
         let table = *self
->>>>>>> 3f5ff852
             .tables
             .get(table_index)
             .unwrap_or_else(|| panic!("no table for index {}", table_index.index()));
@@ -646,14 +522,8 @@
         table_index: LocalTableIndex,
         index: u32,
     ) -> Option<TableElement> {
-<<<<<<< HEAD
-        log::trace!("table_get called");
-
-        self.tables
-=======
         let table = self
             .tables
->>>>>>> 3f5ff852
             .get(table_index)
             .unwrap_or_else(|| panic!("no table for index {}", table_index.index()));
         table.get(self.context()).get(index)
@@ -682,14 +552,8 @@
         index: u32,
         val: TableElement,
     ) -> Result<(), Trap> {
-<<<<<<< HEAD
-        log::trace!("table_set called");
-
-        self.tables
-=======
         let table = *self
             .tables
->>>>>>> 3f5ff852
             .get(table_index)
             .unwrap_or_else(|| panic!("no table for index {}", table_index.index()));
         table.get_mut(self.context_mut()).set(index, val)
@@ -901,41 +765,27 @@
         let current_length = unsafe { memory.vmmemory().as_ref().current_length };
         if src
             .checked_add(len)
-<<<<<<< HEAD
-            .map_or(true, |n| n as usize > data.len()) {
-            log::debug!("memory_init tried to access out of bounds source memory at {:#X}-{:#X}, but data len is {:#X}", src, src.checked_add(len).unwrap_or(0), data.len());
-            Err(Trap::lib(TrapCode::HeapAccessOutOfBounds))
-
-        } else if  dst
-                .checked_add(len)
-                .map_or(true, |m| m > memory.current_length.try_into().unwrap())
-        {
-            log::debug!("memory_init tried to access out of bounds destination memory at {:#X}-{:#X}, but data len is {:#X}", dst, dst.checked_add(len).unwrap_or(0), data.len());
- 
-            Err(Trap::lib(TrapCode::HeapAccessOutOfBounds))
-        } else {
-
-            let src_slice = &data[src as usize..(src + len) as usize];
-
-            unsafe {
-                let dst_start = memory.base.add(dst as usize);
-                let dst_slice = slice::from_raw_parts_mut(dst_start, len as usize);
-                dst_slice.copy_from_slice(src_slice);
-            }
-
-            Ok(())
-        }
-=======
             .map_or(true, |n| n as usize > data.len())
             || dst
                 .checked_add(len)
                 .map_or(true, |m| usize::try_from(m).unwrap() > current_length)
         {
-            return Err(Trap::lib(TrapCode::HeapAccessOutOfBounds));
+            log::debug!("memory_init tried to access out of bounds destination memory at {:#X}-{:#X}, but data len is {:#X}", dst, dst.checked_add(len).unwrap_or(0), data.len());
+
+            Err(Trap::lib(TrapCode::HeapAccessOutOfBounds))
+        } else {
+            let src_slice = &data[src as usize..(src + len) as usize];
+
+            unsafe {
+                let dst_start = memory.base.add(dst as usize);
+                let dst_slice = slice::from_raw_parts_mut(dst_start, len as usize);
+                dst_slice.copy_from_slice(src_slice);
+            }
+
+            Ok(())
         }
         let src_slice = &data[src as usize..(src + len) as usize];
         unsafe { memory.initialize_with_data(dst as usize, src_slice) }
->>>>>>> 3f5ff852
     }
 
     /// Drop the given data segment, truncating its length to zero.
@@ -1128,7 +978,11 @@
 
     /// Create an identical copy of this instance
     /// This mirrors `Self::new` as much as possible
-    pub(crate) unsafe fn duplicate(&self, mut imports: Imports, vmshared_signatures: &BoxedSlice<SignatureIndex, VMSharedSignatureIndex>) -> InstanceRef {
+    pub(crate) unsafe fn duplicate(
+        &self,
+        mut imports: Imports,
+        vmshared_signatures: &BoxedSlice<SignatureIndex, VMSharedSignatureIndex>,
+    ) -> InstanceRef {
         let (allocator, memory_definition_locations, table_definition_locations) =
             InstanceAllocator::new(&*self.module);
 
@@ -1147,19 +1001,25 @@
         // duplicate tables
         // TODO make more efficient / use mmap
         let tables = {
-            let mut tables = PrimaryMap::<LocalTableIndex, Arc<(dyn Table+'static)>>::new();
+            let mut tables = PrimaryMap::<LocalTableIndex, Arc<(dyn Table + 'static)>>::new();
             for (pos, (index, old_table)) in self.tables.iter().enumerate() {
                 assert_eq!(pos, index.index());
 
                 let table_loc = table_definition_locations[index.index()];
-                let table = LinearTable::from_definition(old_table.ty(), old_table.style(), table_loc).expect("Failed to create table");
+                let table =
+                    LinearTable::from_definition(old_table.ty(), old_table.style(), table_loc)
+                        .expect("Failed to create table");
 
                 // Note, most of this will be overwritten later by initialize_tables
                 for idx in 0..old_table.size() {
                     table.set(idx, old_table.get(idx).unwrap()).unwrap();
                 }
 
-                log::trace!("Cloned {} elements for table #{}", old_table.size(), index.index());
+                log::trace!(
+                    "Cloned {} elements for table #{}",
+                    old_table.size(),
+                    index.index()
+                );
 
                 tables.push(Arc::new(table));
             }
@@ -1174,7 +1034,9 @@
                 assert_eq!(pos, index.index());
 
                 let mem_loc = memory_definition_locations[index.index()];
-                let memcopy = memory.duplicate(mem_loc).expect("Failed to duplicate memory");
+                let memcopy = memory
+                    .duplicate(mem_loc)
+                    .expect("Failed to duplicate memory");
                 memories.push(memcopy);
             }
 
@@ -1221,7 +1083,11 @@
             let instance = Instance {
                 module: self.module.clone(),
                 offsets: offsets.clone(),
-                memories, tables, funcrefs, globals, passive_data,
+                memories,
+                tables,
+                funcrefs,
+                globals,
+                passive_data,
                 functions: self.functions.clone(),
                 function_call_trampolines: self.function_call_trampolines.clone(),
                 passive_elements: Default::default(),
@@ -1302,7 +1168,11 @@
             VMBuiltinFunctionsArray::initialized(),
         );
 
-        log::trace!("New vmcontext at {:#X} (duplicated from {:#X})", vmctx_ptr as usize, parent_vmctx_ptr as usize);
+        log::trace!(
+            "New vmcontext at {:#X} (duplicated from {:#X})",
+            vmctx_ptr as usize,
+            parent_vmctx_ptr as usize
+        );
 
         // Override globals
         ptr::copy(
@@ -1389,11 +1259,6 @@
         finished_globals: BoxedSlice<LocalGlobalIndex, InternalStoreHandle<VMGlobal>>,
         imports: Imports,
         vmshared_signatures: BoxedSlice<SignatureIndex, VMSharedSignatureIndex>,
-<<<<<<< HEAD
-        host_state: Arc<dyn Any>,
-        imported_function_envs: BoxedSlice<FunctionIndex, ImportFunctionEnv>,
-=======
->>>>>>> 3f5ff852
     ) -> Result<Self, Trap> {
         let vmctx_globals = finished_globals
             .values()
@@ -1431,28 +1296,17 @@
                 vmctx: VMContext {},
             };
 
-<<<<<<< HEAD
-            let mut instance_ref = allocator.write_instance(instance);
-            let instance = instance_ref.as_mut().unwrap();
-
-            // Set the funcrefs after we've built the instance
-            {
-                let vmctx_ptr = instance.vmctx_ptr();
-                log::trace!("New vmcontext at {:#X}", vmctx_ptr as usize);
-
-                instance.funcrefs = build_funcrefs(
-                    &*instance.module,
-=======
             let mut instance_handle = allocator.into_vminstance(instance);
 
             // Set the funcrefs after we've built the instance
             {
                 let instance = instance_handle.instance_mut();
                 let vmctx_ptr = instance.vmctx_ptr();
+                log::trace!("New vmcontext at {:#X}", vmctx_ptr as usize);
+
                 (instance.funcrefs, instance.imported_funcrefs) = build_funcrefs(
                     &instance.module,
                     context,
->>>>>>> 3f5ff852
                     &imports,
                     &instance.functions,
                     &vmshared_signatures,
@@ -1463,12 +1317,8 @@
 
             instance_handle
         };
-<<<<<<< HEAD
-
-        let instance = handle.instance().as_ref();
-=======
+
         let instance = handle.instance();
->>>>>>> 3f5ff852
 
         ptr::copy(
             vmshared_signatures.values().as_slice().as_ptr(),
@@ -1517,10 +1367,6 @@
     }
 
     /// Return a reference to the contained `Instance`.
-<<<<<<< HEAD
-    pub fn instance(&self) -> &InstanceRef {
-        &self.instance
-=======
     pub(crate) fn instance(&self) -> &Instance {
         unsafe { self.instance.as_ref() }
     }
@@ -1528,7 +1374,6 @@
     /// Return a mutable reference to the contained `Instance`.
     pub(crate) fn instance_mut(&mut self) -> &mut Instance {
         unsafe { self.instance.as_mut() }
->>>>>>> 3f5ff852
     }
 
     /// Finishes the instantiation process started by `Instance::new`.
@@ -1537,14 +1382,9 @@
     ///
     /// Only safe to call immediately after instantiation.
     pub unsafe fn finish_instantiation(
-<<<<<<< HEAD
-        &self,
-        _trap_handler: &(dyn TrapHandler + 'static),
-=======
         &mut self,
         config: &VMConfig,
         trap_handler: Option<*const TrapHandlerFn<'static>>,
->>>>>>> 3f5ff852
         data_initializers: &[DataInitializer<'_>],
     ) -> Result<(), Trap> {
         let instance = self.instance_mut();
@@ -1555,12 +1395,7 @@
 
         // The WebAssembly spec specifies that the start function is
         // invoked automatically at instantiation time.
-<<<<<<< HEAD
-        // TODO allow disabling this?
-        // instance.invoke_start_function(trap_handler)?;
-=======
         instance.invoke_start_function(config, trap_handler)?;
->>>>>>> 3f5ff852
         Ok(())
     }
 
@@ -1617,7 +1452,10 @@
     pub fn lookup_by_declaration(&mut self, export: ExportIndex) -> VMExtern {
         let instance = self.instance();
 
-        log::trace!("Exporting function with vmcontext at {:#X}", instance_ref.vmctx_ptr() as usize);
+        log::trace!(
+            "Exporting function with vmcontext at {:#X}",
+            instance_ref.vmctx_ptr() as usize
+        );
 
         match export {
             ExportIndex::Function(index) => {
@@ -1749,21 +1587,26 @@
     }
 
     /// Create an identical copy of this instance
-    pub unsafe fn duplicate(&self, imports: Imports, vmshared_signatures: &BoxedSlice<SignatureIndex, VMSharedSignatureIndex>) -> Self {
+    pub unsafe fn duplicate(
+        &self,
+        imports: Imports,
+        vmshared_signatures: &BoxedSlice<SignatureIndex, VMSharedSignatureIndex>,
+    ) -> Self {
         let iref = self.instance().as_ref();
         let instance = iref.duplicate(imports, vmshared_signatures);
 
-        Self{ instance }
+        Self { instance }
     }
 
     /// TODO
-    pub fn finish_duplication(&self,
-        _data_initializers: &[DataInitializer<'_>],
-    ) {
+    pub fn finish_duplication(&self, _data_initializers: &[DataInitializer<'_>]) {
         let iref = self.instance().as_ref();
         let vmctx_ptr = iref.vmctx_ptr();
 
-        log::trace!("Finishing duplication for instance with vmctx {:#X}", vmctx_ptr as usize);
+        log::trace!(
+            "Finishing duplication for instance with vmctx {:#X}",
+            vmctx_ptr as usize
+        );
         initialize_tables(iref).expect("init_tables");
         //initialize_memories(iref, data_initializers).unwrap();
     }
@@ -1824,17 +1667,10 @@
     start
 }
 
-<<<<<<< HEAD
-/// Initialize the table memory from the provided initializers
-/// This will store all the instance's funcref values in the table
-fn initialize_tables(instance: &Instance) -> Result<(), Trap> {
-    for init in &instance.module.table_initializers {
-=======
 /// Initialize the table memory from the provided initializers.
 fn initialize_tables(instance: &mut Instance) -> Result<(), Trap> {
     let module = Arc::clone(&instance.module);
     for init in &module.table_initializers {
->>>>>>> 3f5ff852
         let start = get_table_init_start(init, instance);
         let table = instance.get_table_handle(init.table_index);
         let table = unsafe { table.get_mut(&mut *instance.context) };
@@ -1847,12 +1683,7 @@
         }
 
         for (i, func_idx) in init.elements.iter().enumerate() {
-<<<<<<< HEAD
-            let anyfunc = instance.get_vm_funcref(*func_idx);
-
-=======
             let anyfunc = instance.func_ref(*func_idx);
->>>>>>> 3f5ff852
             table
                 .set(
                     u32::try_from(start + i).unwrap(),
@@ -1901,17 +1732,6 @@
         let memory = instance.get_vmmemory(init.location.memory_index);
 
         let start = get_memory_init_start(init, instance);
-<<<<<<< HEAD
-        if start
-            .checked_add(init.data.len())
-            .map_or(true, |end| end > memory.current_length)
-        {
-            log::debug!("initialize_memories tried to access out of bounds memory at {:#X}-{:#X}, but data len is {:#X}", start, start.checked_add(init.data.len()).unwrap_or(0), memory.current_length);
-            return Err(Trap::lib(TrapCode::HeapAccessOutOfBounds));
-        }
-
-=======
->>>>>>> 3f5ff852
         unsafe {
             let current_length = memory.vmmemory().as_ref().current_length;
             if start
@@ -1969,12 +1789,6 @@
     vmshared_signatures: &BoxedSlice<SignatureIndex, VMSharedSignatureIndex>,
     function_call_trampolines: &BoxedSlice<SignatureIndex, VMTrampoline>,
     vmctx_ptr: *mut VMContext,
-<<<<<<< HEAD
-) -> BoxedSlice<FunctionIndex, VMCallerCheckedAnyfunc> {
-    log::trace!("Buildings function references for vmcontext at {:#X}", vmctx_ptr as usize);
-
-    let mut func_refs = PrimaryMap::with_capacity(module_info.functions.len());
-=======
 ) -> (
     BoxedSlice<LocalFunctionIndex, VMCallerCheckedAnyfunc>,
     BoxedSlice<FunctionIndex, NonNull<VMCallerCheckedAnyfunc>>,
@@ -1982,7 +1796,6 @@
     let mut func_refs =
         PrimaryMap::with_capacity(module_info.functions.len() - module_info.num_imported_functions);
     let mut imported_func_refs = PrimaryMap::with_capacity(module_info.num_imported_functions);
->>>>>>> 3f5ff852
 
     // do imported functions
     for import in imports.functions.values() {
