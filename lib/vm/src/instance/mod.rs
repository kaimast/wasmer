// This file contains code from external sources.
// Attributions: https://github.com/wasmerio/wasmer/blob/master/ATTRIBUTIONS.md

//! An `Instance` contains all the runtime state used by execution of
//! a WebAssembly module (except its callstack and register state). An
//! `InstanceRef` is a wrapper around `Instance` that manages
//! how it is allocated and deallocated. An `InstanceHandle` is a
//! wrapper around an `InstanceRef`.

mod allocator;
mod r#ref;

pub use allocator::InstanceAllocator;
pub use r#ref::{InstanceRef, WeakInstanceRef, WeakOrStrongInstanceRef};

use crate::export::VMExtern;
use crate::func_data_registry::VMFuncRef;
use crate::global::Global;
use crate::imports::Imports;
use crate::memory::{Memory, MemoryError};
use crate::table::{Table, LinearTable, TableElement};
use crate::trap::{catch_traps, Trap, TrapCode, TrapHandler};
use crate::vmcontext::{
    VMBuiltinFunctionsArray, VMCallerCheckedAnyfunc, VMContext, VMFunctionEnvironment,
    VMFunctionImport, VMFunctionKind, VMGlobalDefinition, VMGlobalImport, VMMemoryDefinition,
    VMMemoryImport, VMSharedSignatureIndex, VMTableDefinition, VMTableImport, VMTrampoline,
};
use crate::{FunctionBodyPtr, VMFunctionBody, VMOffsets};
use crate::{VMFunction, VMGlobal, VMMemory, VMTable};
use memoffset::offset_of;
use more_asserts::assert_lt;
use std::any::Any;
use std::cell::RefCell;
use std::collections::HashMap;
use std::convert::TryFrom;
use std::ffi;
use std::fmt;
use std::mem;
use std::ptr::{self, NonNull};
use std::slice;
use std::sync::Arc;
use wasmer_types::entity::{packed_option::ReservedValue, BoxedSlice, EntityRef, PrimaryMap};
use wasmer_types::{
    DataIndex, DataInitializer, ElemIndex, ExportIndex, FunctionIndex, GlobalIndex, GlobalInit,
    LocalFunctionIndex, LocalGlobalIndex, LocalMemoryIndex, LocalTableIndex, MemoryIndex,
    ModuleInfo, Pages, SignatureIndex, TableIndex, TableInitializer,
};

/// The function pointer to call with data and an [`Instance`] pointer to
/// finish initializing the host env.
pub type ImportInitializerFuncPtr<ResultErr = *mut ffi::c_void> =
    fn(*mut ffi::c_void, *const ffi::c_void) -> Result<(), ResultErr>;

/// A WebAssembly instance.
///
/// The type is dynamically-sized. Indeed, the `vmctx` field can
/// contain various data. That's why the type has a C representation
/// to ensure that the `vmctx` field is last. See the documentation of
/// the `vmctx` field to learn more.
#[repr(C)]
pub(crate) struct Instance {
    /// The `ModuleInfo` this `Instance` was instantiated from.
    module: Arc<ModuleInfo>,

    /// Offsets in the `vmctx` region.
    offsets: VMOffsets,

    /// WebAssembly linear memory data.
    memories: BoxedSlice<LocalMemoryIndex, Arc<dyn Memory>>,

    /// WebAssembly table data.
    tables: BoxedSlice<LocalTableIndex, Arc<dyn Table>>,

    /// WebAssembly global data.
    globals: BoxedSlice<LocalGlobalIndex, Arc<Global>>,

    /// Pointers to functions in executable memory.
    functions: BoxedSlice<LocalFunctionIndex, FunctionBodyPtr>,

    /// Pointers to function call trampolines in executable memory.
    function_call_trampolines: BoxedSlice<SignatureIndex, VMTrampoline>,

    /// Passive elements in this instantiation. As `elem.drop`s happen, these
    /// entries get removed.
    passive_elements: RefCell<HashMap<ElemIndex, Box<[VMFuncRef]>>>,

    /// Passive data segments from our module. As `data.drop`s happen, entries
    /// get removed. A missing entry is considered equivalent to an empty slice.
    passive_data: RefCell<HashMap<DataIndex, Arc<[u8]>>>,

    /// Mapping of function indices to their func ref backing data. `VMFuncRef`s
    /// will point to elements here for functions defined or imported by this
    /// instance.
    funcrefs: BoxedSlice<FunctionIndex, VMCallerCheckedAnyfunc>,

    /// Hosts can store arbitrary per-instance information here.
    host_state: Arc<dyn Any>,

    /// Functions to operate on host environments in the imports
    /// and pointers to the environments.
    ///
    /// TODO: Be sure to test with serialize/deserialize and imported
    /// functions from other Wasm modules.
    imported_function_envs: BoxedSlice<FunctionIndex, ImportFunctionEnv>,

    /// Additional context used by compiled WebAssembly code. This
    /// field is last, and represents a dynamically-sized array that
    /// extends beyond the nominal end of the struct (similar to a
    /// flexible array member).
    vmctx: VMContext,
}

/// A collection of data about host envs used by imported functions.
#[derive(Debug)]
pub enum ImportFunctionEnv {
    /// The `vmctx` pointer does not refer to a host env, there is no
    /// metadata about it.
    NoEnv,
    /// We're dealing with a user-defined host env.
    ///
    /// This host env may be either unwrapped (the user-supplied host env
    /// directly) or wrapped. i.e. in the case of Dynamic functions, we
    /// store our own extra data along with the user supplied env,
    /// thus the `env` pointer here points to the outermost type.
    Env {
        /// The function environment. This is not always the user-supplied
        /// env.
        env: *mut ffi::c_void,

        /// A clone function for duplicating the env.
        clone: fn(*mut ffi::c_void) -> *mut ffi::c_void,
        /// This field is not always present. When it is present, it
        /// should be set to `None` after use to prevent double
        /// initialization.
        initializer: Option<ImportInitializerFuncPtr>,

        /// The destructor to clean up the type in `env`.
        ///
        /// # Safety
        /// - This function must be called in a synchronized way. For
        ///   example, in the `Drop` implementation of this type.
        destructor: unsafe fn(*mut ffi::c_void),

        ///TODO
        #[cfg(feature = "async")]
        set_yielder: fn(*mut ffi::c_void, *const ffi::c_void),
    },
}

impl ImportFunctionEnv {
    /// Get the `initializer` function pointer if it exists.
    fn initializer(&self) -> Option<ImportInitializerFuncPtr> {
        match self {
            Self::Env { initializer, .. } => *initializer,
            _ => None,
        }
    }
}

impl Clone for ImportFunctionEnv {
    fn clone(&self) -> Self {
        match &self {
            Self::NoEnv => Self::NoEnv,
            Self::Env {
                env,
                clone,
                destructor,
                initializer,
                #[cfg(feature = "async")]
                set_yielder,
            } => {
                let new_env = (*clone)(*env);
                Self::Env {
                    env: new_env,
                    clone: *clone,
                    #[cfg(feature = "async")]
                    set_yielder: *set_yielder,
                    destructor: *destructor,
                    initializer: *initializer,
                }
            }
        }
    }
}

impl Drop for ImportFunctionEnv {
    fn drop(&mut self) {
        match self {
            Self::Env {
                env, destructor, ..
            } => {
                // # Safety
                // - This is correct because we know no other references
                //   to this data can exist if we're dropping it.
                unsafe {
                    (destructor)(*env);
                }
            }
            Self::NoEnv => (),
        }
    }
}

impl fmt::Debug for Instance {
    fn fmt(&self, formatter: &mut fmt::Formatter) -> fmt::Result {
        formatter.debug_struct("Instance").finish()
    }
}

#[allow(clippy::cast_ptr_alignment)]
impl Instance {
    /// Helper function to access various locations offset from our `*mut
    /// VMContext` object.
    unsafe fn vmctx_plus_offset<T>(&self, offset: u32) -> *mut T {
        (self.vmctx_ptr() as *mut u8)
            .add(usize::try_from(offset).unwrap())
            .cast()
    }

    fn module(&self) -> &Arc<ModuleInfo> {
        &self.module
    }

    pub(crate) fn module_ref(&self) -> &ModuleInfo {
        &*self.module
    }

    /// Offsets in the `vmctx` region.
    fn offsets(&self) -> &VMOffsets {
        &self.offsets
    }

    /// Return a pointer to the `VMSharedSignatureIndex`s.
    fn signature_ids_ptr(&self) -> *mut VMSharedSignatureIndex {
        unsafe { self.vmctx_plus_offset(self.offsets.vmctx_signature_ids_begin()) }
    }

    /// Return the indexed `VMFunctionImport`.
    fn imported_function(&self, index: FunctionIndex) -> &VMFunctionImport {
        let index = usize::try_from(index.as_u32()).unwrap();
        unsafe { &*self.imported_functions_ptr().add(index) }
    }

    /// Get the import initializer func at the given index if it exists.
    fn imported_function_env_initializer(
        &self,
        index: FunctionIndex,
    ) -> Option<ImportInitializerFuncPtr> {
        self.imported_function_envs[index].initializer()
    }

    /// Return a pointer to the `VMFunctionImport`s.
    fn imported_functions_ptr(&self) -> *mut VMFunctionImport {
        unsafe { self.vmctx_plus_offset(self.offsets.vmctx_imported_functions_begin()) }
    }

    /// Return the index `VMTableImport`.
    fn imported_table(&self, index: TableIndex) -> &VMTableImport {
        let index = usize::try_from(index.as_u32()).unwrap();
        unsafe { &*self.imported_tables_ptr().add(index) }
    }

    /// Return a pointer to the `VMTableImports`s.
    fn imported_tables_ptr(&self) -> *mut VMTableImport {
        unsafe { self.vmctx_plus_offset(self.offsets.vmctx_imported_tables_begin()) }
    }

    /// Return the indexed `VMMemoryImport`.
    fn imported_memory(&self, index: MemoryIndex) -> &VMMemoryImport {
        let index = usize::try_from(index.as_u32()).unwrap();
        unsafe { &*self.imported_memories_ptr().add(index) }
    }

    /// Return a pointer to the `VMMemoryImport`s.
    fn imported_memories_ptr(&self) -> *mut VMMemoryImport {
        unsafe { self.vmctx_plus_offset(self.offsets.vmctx_imported_memories_begin()) }
    }

    /// Return the indexed `VMGlobalImport`.
    fn imported_global(&self, index: GlobalIndex) -> &VMGlobalImport {
        let index = usize::try_from(index.as_u32()).unwrap();
        unsafe { &*self.imported_globals_ptr().add(index) }
    }

    /// Return a pointer to the `VMGlobalImport`s.
    fn imported_globals_ptr(&self) -> *mut VMGlobalImport {
        unsafe { self.vmctx_plus_offset(self.offsets.vmctx_imported_globals_begin()) }
    }

    /// Return the indexed `VMTableDefinition`.
    #[allow(dead_code)]
    fn table(&self, index: LocalTableIndex) -> VMTableDefinition {
        unsafe { *self.table_ptr(index).as_ref() }
    }

    #[allow(dead_code)]
    /// Updates the value for a defined table to `VMTableDefinition`.
    fn set_table(&self, index: LocalTableIndex, table: &VMTableDefinition) {
        unsafe {
            *self.table_ptr(index).as_ptr() = *table;
        }
    }

    /// Return the indexed `VMTableDefinition`.
    fn table_ptr(&self, index: LocalTableIndex) -> NonNull<VMTableDefinition> {
        let index = usize::try_from(index.as_u32()).unwrap();
        NonNull::new(unsafe { self.tables_ptr().add(index) }).unwrap()
    }

    /// Return a pointer to the `VMTableDefinition`s.
    fn tables_ptr(&self) -> *mut VMTableDefinition {
        unsafe { self.vmctx_plus_offset(self.offsets.vmctx_tables_begin()) }
    }

    /// Get a locally defined or imported memory.
    fn get_memory(&self, index: MemoryIndex) -> VMMemoryDefinition {
        if let Some(local_index) = self.module.local_memory_index(index) {
            self.memory(local_index)
        } else {
            let import = self.imported_memory(index);
            unsafe { *import.definition.as_ref() }
        }
    }

    /// Return the indexed `VMMemoryDefinition`.
    fn memory(&self, index: LocalMemoryIndex) -> VMMemoryDefinition {
        unsafe { *self.memory_ptr(index).as_ref() }
    }

    #[allow(dead_code)]
    /// Set the indexed memory to `VMMemoryDefinition`.
    fn set_memory(&self, index: LocalMemoryIndex, mem: &VMMemoryDefinition) {
        unsafe {
            *self.memory_ptr(index).as_ptr() = *mem;
        }
    }

    /// Return the indexed `VMMemoryDefinition`.
    fn memory_ptr(&self, index: LocalMemoryIndex) -> NonNull<VMMemoryDefinition> {
        let index = usize::try_from(index.as_u32()).unwrap();
        NonNull::new(unsafe { self.memories_ptr().add(index) }).unwrap()
    }

    /// Return a pointer to the `VMMemoryDefinition`s.
    fn memories_ptr(&self) -> *mut VMMemoryDefinition {
        unsafe { self.vmctx_plus_offset(self.offsets.vmctx_memories_begin()) }
    }

    /// Return the indexed `VMGlobalDefinition`.
    fn global(&self, index: LocalGlobalIndex) -> VMGlobalDefinition {
        unsafe { self.global_ptr(index).as_ref().clone() }
    }

    /// Set the indexed global to `VMGlobalDefinition`.
    #[allow(dead_code)]
    fn set_global(&self, index: LocalGlobalIndex, global: &VMGlobalDefinition) {
        unsafe {
            *self.global_ptr(index).as_ptr() = global.clone();
        }
    }

    /// Return the indexed `VMGlobalDefinition`.
    fn global_ptr(&self, index: LocalGlobalIndex) -> NonNull<VMGlobalDefinition> {
        let index = usize::try_from(index.as_u32()).unwrap();
        // TODO:
        NonNull::new(unsafe { *self.globals_ptr().add(index) }).unwrap()
    }

    /// Return a pointer to the `VMGlobalDefinition`s.
    fn globals_ptr(&self) -> *mut *mut VMGlobalDefinition {
        unsafe { self.vmctx_plus_offset(self.offsets.vmctx_globals_begin()) }
    }

    /// Return a pointer to the `VMBuiltinFunctionsArray`.
    fn builtin_functions_ptr(&self) -> *mut VMBuiltinFunctionsArray {
        unsafe { self.vmctx_plus_offset(self.offsets.vmctx_builtin_functions_begin()) }
    }

    /// Return a reference to the vmctx used by compiled wasm code.
    fn vmctx(&self) -> &VMContext {
        &self.vmctx
    }

    /// Return a raw pointer to the vmctx used by compiled wasm code.
    fn vmctx_ptr(&self) -> *mut VMContext {
        self.vmctx() as *const VMContext as *mut VMContext
    }

    /// Return a reference to the custom state attached to this instance.
    #[inline]
    pub fn host_state(&self) -> &dyn Any {
        &*self.host_state
    }

    /// Invoke the WebAssembly start function of the instance, if one is present.
<<<<<<< HEAD
    #[allow(dead_code)]
    fn invoke_start_function(&self, trap_handler: &dyn TrapHandler) -> Result<(), Trap> {
=======
    fn invoke_start_function(
        &self,
        trap_handler: &(dyn TrapHandler + 'static),
    ) -> Result<(), Trap> {
>>>>>>> 14d8084c
        let start_index = match self.module.start_function {
            Some(idx) => idx,
            None => return Ok(()),
        };

        let (callee_address, callee_vmctx) = match self.module.local_func_index(start_index) {
            Some(local_index) => {
                let body = self
                    .functions
                    .get(local_index)
                    .expect("function index is out of bounds")
                    .0;
                (
                    body as *const _,
                    VMFunctionEnvironment {
                        vmctx: self.vmctx_ptr(),
                    },
                )
            }
            None => {
                assert_lt!(start_index.index(), self.module.num_imported_functions);
                let import = self.imported_function(start_index);
                (import.body, import.environment)
            }
        };

        // Make the call.
        unsafe {
            catch_traps(trap_handler, || {
                mem::transmute::<*const VMFunctionBody, unsafe extern "C" fn(VMFunctionEnvironment)>(
                    callee_address,
                )(callee_vmctx)
            })
        }
    }

    /// Return the offset from the vmctx pointer to its containing `Instance`.
    #[inline]
    pub(crate) fn vmctx_offset() -> isize {
        offset_of!(Self, vmctx) as isize
    }

    /// Return the table index for the given `VMTableDefinition`.
    pub(crate) fn table_index(&self, table: &VMTableDefinition) -> LocalTableIndex {
        let begin: *const VMTableDefinition = self.tables_ptr() as *const _;
        let end: *const VMTableDefinition = table;
        // TODO: Use `offset_from` once it stablizes.
        let index = LocalTableIndex::new(
            (end as usize - begin as usize) / mem::size_of::<VMTableDefinition>(),
        );
        assert_lt!(index.index(), self.tables.len());
        index
    }

    /// Return the memory index for the given `VMMemoryDefinition`.
    pub(crate) fn memory_index(&self, memory: &VMMemoryDefinition) -> LocalMemoryIndex {
        let begin: *const VMMemoryDefinition = self.memories_ptr() as *const _;
        let end: *const VMMemoryDefinition = memory;
        // TODO: Use `offset_from` once it stablizes.
        let index = LocalMemoryIndex::new(
            (end as usize - begin as usize) / mem::size_of::<VMMemoryDefinition>(),
        );
        assert_lt!(index.index(), self.memories.len());
        index
    }

    /// Grow memory by the specified amount of pages.
    ///
    /// Returns `None` if memory can't be grown by the specified amount
    /// of pages.
    pub(crate) fn memory_grow<IntoPages>(
        &self,
        memory_index: LocalMemoryIndex,
        delta: IntoPages,
    ) -> Result<Pages, MemoryError>
    where
        IntoPages: Into<Pages>,
    {
        let delta = delta.into();
        log::trace!("Got request to grow memory #{} by {} page(s)", memory_index.index(), delta.0);

        let mem = self
            .memories
            .get(memory_index)
            .unwrap_or_else(|| panic!("no memory for index {}", memory_index.index()));
        mem.grow(delta)
    }

    /// Grow imported memory by the specified amount of pages.
    ///
    /// Returns `None` if memory can't be grown by the specified amount
    /// of pages.
    ///
    /// # Safety
    /// This and `imported_memory_size` are currently unsafe because they
    /// dereference the memory import's pointers.
    pub(crate) unsafe fn imported_memory_grow<IntoPages>(
        &self,
        memory_index: MemoryIndex,
        delta: IntoPages,
    ) -> Result<Pages, MemoryError>
    where
        IntoPages: Into<Pages>,
    {
        let import = self.imported_memory(memory_index);
        let from = import.from.as_ref();
        from.grow(delta.into())
    }

    /// Returns the number of allocated wasm pages.
    pub(crate) fn memory_size(&self, memory_index: LocalMemoryIndex) -> Pages {
        self.memories
            .get(memory_index)
            .unwrap_or_else(|| panic!("no memory for index {}", memory_index.index()))
            .size()
    }

    /// Returns the number of allocated wasm pages in an imported memory.
    ///
    /// # Safety
    /// This and `imported_memory_grow` are currently unsafe because they
    /// dereference the memory import's pointers.
    pub(crate) unsafe fn imported_memory_size(&self, memory_index: MemoryIndex) -> Pages {
        let import = self.imported_memory(memory_index);
        let from = import.from.as_ref();
        from.size()
    }

    /// Returns the number of elements in a given table.
    pub(crate) fn table_size(&self, table_index: LocalTableIndex) -> u32 {
        self.tables
            .get(table_index)
            .unwrap_or_else(|| panic!("no table for index {}", table_index.index()))
            .size()
    }

    /// Returns the number of elements in a given imported table.
    ///
    /// # Safety
    /// `table_index` must be a valid, imported table index.
    pub(crate) unsafe fn imported_table_size(&self, table_index: TableIndex) -> u32 {
        let import = self.imported_table(table_index);
        let from = import.from.as_ref();
        from.size()
    }

    /// Grow table by the specified amount of elements.
    ///
    /// Returns `None` if table can't be grown by the specified amount
    /// of elements.
    pub(crate) fn table_grow(
        &self,
        table_index: LocalTableIndex,
        delta: u32,
        init_value: TableElement,
    ) -> Option<u32> {
        log::trace!("table_grow called");

        let result = self
            .tables
            .get(table_index)
            .unwrap_or_else(|| panic!("no table for index {}", table_index.index()))
            .grow(delta, init_value);

        result
    }

    /// Grow table by the specified amount of elements.
    ///
    /// # Safety
    /// `table_index` must be a valid, imported table index.
    pub(crate) unsafe fn imported_table_grow(
        &self,
        table_index: TableIndex,
        delta: u32,
        init_value: TableElement,
    ) -> Option<u32> {
        log::trace!("imported_table_grow called");

        let import = self.imported_table(table_index);
        let from = import.from.as_ref();
        from.grow(delta, init_value)
    }

    /// Get table element by index.
    pub(crate) fn table_get(
        &self,
        table_index: LocalTableIndex,
        index: u32,
    ) -> Option<TableElement> {
        log::trace!("table_get called");

        self.tables
            .get(table_index)
            .unwrap_or_else(|| panic!("no table for index {}", table_index.index()))
            .get(index)
    }

    /// Returns the element at the given index.
    ///
    /// # Safety
    /// `table_index` must be a valid, imported table index.
    pub(crate) unsafe fn imported_table_get(
        &self,
        table_index: TableIndex,
        index: u32,
    ) -> Option<TableElement> {
        log::trace!("imported_table_get called");

        let import = self.imported_table(table_index);
        let from = import.from.as_ref();
        from.get(index)
    }

    /// Set table element by index.
    pub(crate) fn table_set(
        &self,
        table_index: LocalTableIndex,
        index: u32,
        val: TableElement,
    ) -> Result<(), Trap> {
        log::trace!("table_set called");

        self.tables
            .get(table_index)
            .unwrap_or_else(|| panic!("no table for index {}", table_index.index()))
            .set(index, val)
    }

    /// Set table element by index for an imported table.
    ///
    /// # Safety
    /// `table_index` must be a valid, imported table index.
    pub(crate) unsafe fn imported_table_set(
        &self,
        table_index: TableIndex,
        index: u32,
        val: TableElement,
    ) -> Result<(), Trap> {
        let import = self.imported_table(table_index);
        let from = import.from.as_ref();
        from.set(index, val)
    }

    pub(crate) fn func_ref(&self, function_index: FunctionIndex) -> Option<VMFuncRef> {
        Some(self.get_vm_funcref(function_index))
    }

    /// Get a `VMFuncRef` for the given `FunctionIndex`.
    fn get_vm_funcref(&self, index: FunctionIndex) -> VMFuncRef {
        if index == FunctionIndex::reserved_value() {
            return VMFuncRef::null();
        }
        VMFuncRef(&self.funcrefs[index])
    }

    /// The `table.init` operation: initializes a portion of a table with a
    /// passive element.
    ///
    /// # Errors
    ///
    /// Returns a `Trap` error when the range within the table is out of bounds
    /// or the range within the passive element is out of bounds.
    pub(crate) fn table_init(
        &self,
        table_index: TableIndex,
        elem_index: ElemIndex,
        dst: u32,
        src: u32,
        len: u32,
    ) -> Result<(), Trap> {
        // https://webassembly.github.io/bulk-memory-operations/core/exec/instructions.html#exec-table-init

        let table = self.get_table(table_index);
        let passive_elements = self.passive_elements.borrow();
        let elem = passive_elements
            .get(&elem_index)
            .map_or::<&[VMFuncRef], _>(&[], |e| &**e);

        if src
            .checked_add(len)
            .map_or(true, |n| n as usize > elem.len())
            || dst.checked_add(len).map_or(true, |m| m > table.size())
        {
            return Err(Trap::lib(TrapCode::TableAccessOutOfBounds));
        }

        for (dst, src) in (dst..dst + len).zip(src..src + len) {
            table
                .set(dst, TableElement::FuncRef(elem[src as usize]))
                .expect("should never panic because we already did the bounds check above");
        }

        Ok(())
    }

    /// The `table.fill` operation: fills a portion of a table with a given value.
    ///
    /// # Errors
    ///
    /// Returns a `Trap` error when the range within the table is out of bounds
    pub(crate) fn table_fill(
        &self,
        table_index: TableIndex,
        start_index: u32,
        item: TableElement,
        len: u32,
    ) -> Result<(), Trap> {
        log::trace!("Got table_fill");

        // https://webassembly.github.io/bulk-memory-operations/core/exec/instructions.html#exec-table-init

        let table = self.get_table(table_index);
        let table_size = table.size() as usize;

        if start_index
            .checked_add(len)
            .map_or(true, |n| n as usize > table_size)
        {
            return Err(Trap::lib(TrapCode::TableAccessOutOfBounds));
        }

        for i in start_index..(start_index + len) {
            table
                .set(i, item.clone())
                .expect("should never panic because we already did the bounds check above");
        }

        Ok(())
    }

    /// Drop an element.
    pub(crate) fn elem_drop(&self, elem_index: ElemIndex) {
        // https://webassembly.github.io/reference-types/core/exec/instructions.html#exec-elem-drop

        let mut passive_elements = self.passive_elements.borrow_mut();
        passive_elements.remove(&elem_index);
        // Note that we don't check that we actually removed an element because
        // dropping a non-passive element is a no-op (not a trap).
    }

    /// Do a `memory.copy` for a locally defined memory.
    ///
    /// # Errors
    ///
    /// Returns a `Trap` error when the source or destination ranges are out of
    /// bounds.
    pub(crate) fn local_memory_copy(
        &self,
        memory_index: LocalMemoryIndex,
        dst: u32,
        src: u32,
        len: u32,
    ) -> Result<(), Trap> {
        // https://webassembly.github.io/reference-types/core/exec/instructions.html#exec-memory-copy
        let memory = self.memory(memory_index);
        // The following memory copy is not synchronized and is not atomic:
        unsafe { memory.memory_copy(dst, src, len) }
    }

    /// Perform a `memory.copy` on an imported memory.
    pub(crate) fn imported_memory_copy(
        &self,
        memory_index: MemoryIndex,
        dst: u32,
        src: u32,
        len: u32,
    ) -> Result<(), Trap> {
        let import = self.imported_memory(memory_index);
        let memory = unsafe { import.definition.as_ref() };
        // The following memory copy is not synchronized and is not atomic:
        unsafe { memory.memory_copy(dst, src, len) }
    }

    /// Perform the `memory.fill` operation on a locally defined memory.
    ///
    /// # Errors
    ///
    /// Returns a `Trap` error if the memory range is out of bounds.
    pub(crate) fn local_memory_fill(
        &self,
        memory_index: LocalMemoryIndex,
        dst: u32,
        val: u32,
        len: u32,
    ) -> Result<(), Trap> {
        let memory = self.memory(memory_index);
        // The following memory fill is not synchronized and is not atomic:
        unsafe { memory.memory_fill(dst, val, len) }
    }

    /// Perform the `memory.fill` operation on an imported memory.
    ///
    /// # Errors
    ///
    /// Returns a `Trap` error if the memory range is out of bounds.
    pub(crate) fn imported_memory_fill(
        &self,
        memory_index: MemoryIndex,
        dst: u32,
        val: u32,
        len: u32,
    ) -> Result<(), Trap> {
        let import = self.imported_memory(memory_index);
        let memory = unsafe { import.definition.as_ref() };
        // The following memory fill is not synchronized and is not atomic:
        unsafe { memory.memory_fill(dst, val, len) }
    }

    /// Performs the `memory.init` operation.
    ///
    /// # Errors
    ///
    /// Returns a `Trap` error if the destination range is out of this module's
    /// memory's bounds or if the source range is outside the data segment's
    /// bounds.
    pub(crate) fn memory_init(
        &self,
        memory_index: MemoryIndex,
        data_index: DataIndex,
        dst: u32,
        src: u32,
        len: u32,
    ) -> Result<(), Trap> {
        // https://webassembly.github.io/bulk-memory-operations/core/exec/instructions.html#exec-memory-init

        let memory = self.get_memory(memory_index);
        let passive_data = self.passive_data.borrow();
        let data = passive_data.get(&data_index).map_or(&[][..], |d| &**d);

        if src
            .checked_add(len)
            .map_or(true, |n| n as usize > data.len()) {
            log::debug!("memory_init tried to access out of bounds source memory at {:#X}-{:#X}, but data len is {:#X}", src, src.checked_add(len).unwrap_or(0), data.len());
            Err(Trap::lib(TrapCode::HeapAccessOutOfBounds))

        } else if  dst
                .checked_add(len)
                .map_or(true, |m| m > memory.current_length.try_into().unwrap())
        {
            log::debug!("memory_init tried to access out of bounds destination memory at {:#X}-{:#X}, but data len is {:#X}", dst, dst.checked_add(len).unwrap_or(0), data.len());
 
            Err(Trap::lib(TrapCode::HeapAccessOutOfBounds))
        } else {

            let src_slice = &data[src as usize..(src + len) as usize];

            unsafe {
                let dst_start = memory.base.add(dst as usize);
                let dst_slice = slice::from_raw_parts_mut(dst_start, len as usize);
                dst_slice.copy_from_slice(src_slice);
            }

            Ok(())
        }
    }

    /// Drop the given data segment, truncating its length to zero.
    pub(crate) fn data_drop(&self, data_index: DataIndex) {
        let mut passive_data = self.passive_data.borrow_mut();
        passive_data.remove(&data_index);
    }

    /// Get a table by index regardless of whether it is locally-defined or an
    /// imported, foreign table.
    pub(crate) fn get_table(&self, table_index: TableIndex) -> &dyn Table {
        if let Some(local_table_index) = self.module.local_table_index(table_index) {
            self.get_local_table(local_table_index)
        } else {
            self.get_foreign_table(table_index)
        }
    }

    /// Get a locally-defined table.
    pub(crate) fn get_local_table(&self, index: LocalTableIndex) -> &dyn Table {
        self.tables[index].as_ref()
    }

    /// Get an imported, foreign table.
    pub(crate) fn get_foreign_table(&self, index: TableIndex) -> &dyn Table {
        let import = self.imported_table(index);
        &*import.from
    }

    /// Create an identical copy of this instance
    /// This mirrors `Self::new` as much as possible
    pub(crate) unsafe fn duplicate(&self, mut imports: Imports, vmshared_signatures: &BoxedSlice<SignatureIndex, VMSharedSignatureIndex>) -> InstanceRef {
        let (allocator, memory_definition_locations, table_definition_locations) =
            InstanceAllocator::new(&*self.module);

        let passive_data = RefCell::new(self.module.passive_data.clone());

        let offsets = allocator.offsets().clone();

        if memory_definition_locations.len() != self.memories.len() {
            panic!("Memories are incompatible");
        }

        if table_definition_locations.len() != self.tables.len() {
            panic!("Tables are incompatible");
        }

        // duplicate tables
        // TODO make more efficient / use mmap
        let tables = {
            let mut tables = PrimaryMap::<LocalTableIndex, Arc<(dyn Table+'static)>>::new();
            for (pos, (index, old_table)) in self.tables.iter().enumerate() {
                assert_eq!(pos, index.index());

                let table_loc = table_definition_locations[index.index()];
                let table = LinearTable::from_definition(old_table.ty(), old_table.style(), table_loc).expect("Failed to create table");

                // Note, most of this will be overwritten later by initialize_tables
                for idx in 0..old_table.size() {
                    table.set(idx, old_table.get(idx).unwrap()).unwrap();
                }

                log::trace!("Cloned {} elements for table #{}", old_table.size(), index.index());

                tables.push(Arc::new(table));
            }

            tables.into_boxed_slice()
        };

        // duplicate memory
        let memories = {
            let mut memories = PrimaryMap::new();
            for (pos, (index, memory)) in self.memories.iter().enumerate() {
                assert_eq!(pos, index.index());

                let mem_loc = memory_definition_locations[index.index()];
                let memcopy = memory.duplicate(mem_loc).expect("Failed to duplicate memory");
                memories.push(memcopy);
            }

            memories.into_boxed_slice()
        };

        /* let memories = {
            let mut memories = PrimaryMap::<LocalMemoryIndex, Arc<dyn Memory>>::new();
            for (pos, (index, old_mem)) in self.memories.iter().enumerate() {
                assert_eq!(pos, index.index());

                let mem_loc = memory_definition_locations[index.index()];
                let memory = crate::LinearMemory::from_definition(&old_mem.ty(), old_mem.style(), mem_loc).unwrap();

                memories.push(Arc::new(memory));
            }

            memories.into_boxed_slice()
        };*/

        log::trace!("Cloned {} memories", memories.len());

        let globals = {
            let mut globals = PrimaryMap::new();
            for (_index, old) in self.globals.iter() {
                let global = Global::new(*old.ty());
                globals.push(Arc::new(global));
            }

            globals.into_boxed_slice()
        };

        let vmctx_globals = globals
            .values()
            .map(|m| m.vmglobal())
            .collect::<PrimaryMap<LocalGlobalIndex, _>>()
            .into_boxed_slice();

        let mut instance_ref = {
            // use dummy value to create an instance so we can get the vmctx pointer
            let funcrefs = PrimaryMap::new().into_boxed_slice();

            // Create new copy of the instance
            let instance = Instance {
                module: self.module.clone(),
                offsets: offsets.clone(),
                memories, tables, funcrefs, globals, passive_data,
                functions: self.functions.clone(),
                function_call_trampolines: self.function_call_trampolines.clone(),
                passive_elements: Default::default(),
                host_state: self.host_state.clone(),
                imported_function_envs: imports.get_imported_function_envs(),
                vmctx: VMContext {},
            };

            allocator.write_instance(instance)
        };

        // The new, duplicated instance
        let instance = instance_ref.as_mut().unwrap();
        let parent_vmctx_ptr = self.vmctx_ptr();
        let vmctx_ptr = instance.vmctx_ptr();

        assert_ne!(vmctx_ptr, parent_vmctx_ptr);

        // Copy zygote state
        /*{
            let vmctx_size = usize::try_from(offsets.size_of_vmctx())
                .expect("Failed to convert the size of `vmctx` to a `usize`");
            assert_eq!(self.offsets().size_of_vmctx() as usize, vmctx_size);

            let dst_ptr: *mut VMContext = &mut instance.vmctx;

            ptr::copy(
                parent_vmctx_ptr as *const u8,
                dst_ptr as *mut u8,
                vmctx_size,
            );
        }*/

        // Set the funcrefs after we've built the instance
        instance.funcrefs = build_funcrefs(
            &*instance.module,
            &imports,
            &instance.functions,
            &vmshared_signatures,
            vmctx_ptr,
        );

        ptr::copy(
            vmshared_signatures.values().as_slice().as_ptr(),
            instance.signature_ids_ptr() as *mut VMSharedSignatureIndex,
            vmshared_signatures.len(),
        );
        ptr::copy(
            imports.functions.values().as_slice().as_ptr(),
            instance.imported_functions_ptr() as *mut VMFunctionImport,
            imports.functions.len(),
        );
        ptr::copy(
            imports.tables.values().as_slice().as_ptr(),
            instance.imported_tables_ptr() as *mut VMTableImport,
            imports.tables.len(),
        );
        ptr::copy(
            imports.memories.values().as_slice().as_ptr(),
            instance.imported_memories_ptr() as *mut VMMemoryImport,
            imports.memories.len(),
        );
        ptr::copy(
            imports.globals.values().as_slice().as_ptr(),
            instance.imported_globals_ptr() as *mut VMGlobalImport,
            imports.globals.len(),
        );
        // these should already be set, add asserts here? for:
        // - instance.tables_ptr() as *mut VMTableDefinition
        // - instance.memories_ptr() as *mut VMMemoryDefinition
        ptr::copy(
            vmctx_globals.values().as_slice().as_ptr(),
            instance.globals_ptr() as *mut NonNull<VMGlobalDefinition>,
            vmctx_globals.len(),
        );
        ptr::write(
            instance.builtin_functions_ptr() as *mut VMBuiltinFunctionsArray,
            VMBuiltinFunctionsArray::initialized(),
        );

        log::trace!("New vmcontext at {:#X} (duplicated from {:#X})", vmctx_ptr as usize, parent_vmctx_ptr as usize);

        // Override globals
        ptr::copy(
            vmctx_globals.values().as_slice().as_ptr(),
            instance.globals_ptr() as *mut NonNull<VMGlobalDefinition>,
            vmctx_globals.len(),
        );

        initialize_passive_elements(instance);
        initialize_globals(instance);

        instance_ref
    }
}

/// A handle holding an `InstanceRef`, which holds an `Instance`
/// of a WebAssembly module.
///
/// This is more or less a public facade of the private `Instance`,
/// providing useful higher-level API.
#[derive(Debug, Clone, PartialEq)]
pub struct InstanceHandle {
    /// The [`InstanceRef`]. See its documentation to learn more.
    instance: InstanceRef,
}

impl InstanceHandle {
    /// Create a new `InstanceHandle` pointing at a new [`InstanceRef`].
    ///
    /// # Safety
    ///
    /// This method is not necessarily inherently unsafe to call, but in general
    /// the APIs of an `Instance` are quite unsafe and have not been really
    /// audited for safety that much. As a result the unsafety here on this
    /// method is a low-overhead way of saying “this is an extremely unsafe type
    /// to work with”.
    ///
    /// Extreme care must be taken when working with `InstanceHandle` and it's
    /// recommended to have relatively intimate knowledge of how it works
    /// internally if you'd like to do so. If possible it's recommended to use
    /// the `wasmer` crate API rather than this type since that is vetted for
    /// safety.
    ///
    /// However the following must be taken care of before calling this function:
    /// - The memory at `instance.tables_ptr()` must be initialized with data for
    ///   all the local tables.
    /// - The memory at `instance.memories_ptr()` must be initialized with data for
    ///   all the local memories.
    #[allow(clippy::too_many_arguments)]
    pub unsafe fn new(
        allocator: InstanceAllocator,
        module: Arc<ModuleInfo>,
        finished_functions: BoxedSlice<LocalFunctionIndex, FunctionBodyPtr>,
        finished_function_call_trampolines: BoxedSlice<SignatureIndex, VMTrampoline>,
        finished_memories: BoxedSlice<LocalMemoryIndex, Arc<dyn Memory>>,
        finished_tables: BoxedSlice<LocalTableIndex, Arc<dyn Table>>,
        finished_globals: BoxedSlice<LocalGlobalIndex, Arc<Global>>,
        imports: Imports,
        vmshared_signatures: BoxedSlice<SignatureIndex, VMSharedSignatureIndex>,
        host_state: Arc<dyn Any>,
        imported_function_envs: BoxedSlice<FunctionIndex, ImportFunctionEnv>,
    ) -> Result<Self, Trap> {
        let vmctx_globals = finished_globals
            .values()
            .map(|m| m.vmglobal())
            .collect::<PrimaryMap<LocalGlobalIndex, _>>()
            .into_boxed_slice();
        let passive_data = RefCell::new(module.passive_data.clone());

        let handle = {
            let offsets = allocator.offsets().clone();
            // use dummy value to create an instance so we can get the vmctx pointer
            let funcrefs = PrimaryMap::new().into_boxed_slice();
            // Create the `Instance`. The unique, the One.
            let instance = Instance {
                module,
                offsets,
                memories: finished_memories,
                tables: finished_tables,
                globals: finished_globals,
                functions: finished_functions,
                function_call_trampolines: finished_function_call_trampolines,
                passive_elements: Default::default(),
                passive_data,
                host_state,
                funcrefs,
                imported_function_envs,
                vmctx: VMContext {},
            };

            let mut instance_ref = allocator.write_instance(instance);
            let instance = instance_ref.as_mut().unwrap();

            // Set the funcrefs after we've built the instance
            {
                let vmctx_ptr = instance.vmctx_ptr();
                log::trace!("New vmcontext at {:#X}", vmctx_ptr as usize);

                instance.funcrefs = build_funcrefs(
                    &*instance.module,
                    &imports,
                    &instance.functions,
                    &vmshared_signatures,
                    vmctx_ptr,
                );
            }

            Self {
                instance: instance_ref,
            }
        };

        let instance = handle.instance().as_ref();

        ptr::copy(
            vmshared_signatures.values().as_slice().as_ptr(),
            instance.signature_ids_ptr() as *mut VMSharedSignatureIndex,
            vmshared_signatures.len(),
        );
        ptr::copy(
            imports.functions.values().as_slice().as_ptr(),
            instance.imported_functions_ptr() as *mut VMFunctionImport,
            imports.functions.len(),
        );
        ptr::copy(
            imports.tables.values().as_slice().as_ptr(),
            instance.imported_tables_ptr() as *mut VMTableImport,
            imports.tables.len(),
        );
        ptr::copy(
            imports.memories.values().as_slice().as_ptr(),
            instance.imported_memories_ptr() as *mut VMMemoryImport,
            imports.memories.len(),
        );
        ptr::copy(
            imports.globals.values().as_slice().as_ptr(),
            instance.imported_globals_ptr() as *mut VMGlobalImport,
            imports.globals.len(),
        );
        // these should already be set, add asserts here? for:
        // - instance.tables_ptr() as *mut VMTableDefinition
        // - instance.memories_ptr() as *mut VMMemoryDefinition
        ptr::copy(
            vmctx_globals.values().as_slice().as_ptr(),
            instance.globals_ptr() as *mut NonNull<VMGlobalDefinition>,
            vmctx_globals.len(),
        );
        ptr::write(
            instance.builtin_functions_ptr() as *mut VMBuiltinFunctionsArray,
            VMBuiltinFunctionsArray::initialized(),
        );

        // Perform infallible initialization in this constructor, while fallible
        // initialization is deferred to the `initialize` method.
        initialize_passive_elements(instance);
        initialize_globals(instance);

        Ok(handle)
    }

    /// Return a reference to the contained `Instance`.
    pub fn instance(&self) -> &InstanceRef {
        &self.instance
    }

    /// Finishes the instantiation process started by `Instance::new`.
    ///
    /// # Safety
    ///
    /// Only safe to call immediately after instantiation.
    pub unsafe fn finish_instantiation(
        &self,
<<<<<<< HEAD
        _trap_handler: &dyn TrapHandler,
=======
        trap_handler: &(dyn TrapHandler + 'static),
>>>>>>> 14d8084c
        data_initializers: &[DataInitializer<'_>],
    ) -> Result<(), Trap> {
        let instance = self.instance().as_ref();

        // Apply the initializers.
        initialize_tables(instance)?;
        initialize_memories(instance, data_initializers)?;

        // The WebAssembly spec specifies that the start function is
        // invoked automatically at instantiation time.
        // TODO allow disabling this?
        // instance.invoke_start_function(trap_handler)?;
        Ok(())
    }

    /// Return a reference to the vmctx used by compiled wasm code.
    pub fn vmctx(&self) -> &VMContext {
        self.instance().as_ref().vmctx()
    }

    /// Return a raw pointer to the vmctx used by compiled wasm code.
    pub fn vmctx_ptr(&self) -> *mut VMContext {
        self.instance().as_ref().vmctx_ptr()
    }

    /// Return a reference to the `VMOffsets` to get offsets in the
    /// `Self::vmctx_ptr` region. Be careful when doing pointer
    /// arithmetic!
    pub fn vmoffsets(&self) -> &VMOffsets {
        self.instance().as_ref().offsets()
    }

    /// Return a reference-counting pointer to a module.
    pub fn module(&self) -> &Arc<ModuleInfo> {
        self.instance().as_ref().module()
    }

    /// Return a reference to a module.
    pub fn module_ref(&self) -> &ModuleInfo {
        self.instance().as_ref().module_ref()
    }

    /// Lookup an export with the given name.
    pub fn lookup(&self, field: &str) -> Option<VMExtern> {
        let export = self.module_ref().exports.get(field)?;

        Some(self.lookup_by_declaration(export))
    }

    /// This sets the stack-specific yielder for async calls
    #[cfg(feature = "async")]
    pub fn set_yielder(&self, yield_ptr: *const std::ffi::c_void) {
        let instance = self.instance.as_ref();

        for (_, exp) in instance.imported_function_envs.iter() {
            if let ImportFunctionEnv::Env {
                env, set_yielder, ..
            } = exp
            {
                (set_yielder)(*env, yield_ptr);
            }
        }
    }

    /// Lookup an export with the given export declaration.
    // TODO: maybe EngineExport
    pub fn lookup_by_declaration(&self, export: &ExportIndex) -> VMExtern {
        let instance = self.instance().clone();
        let instance_ref = instance.as_ref();

        log::trace!("Exporting function with vmcontext at {:#X}", instance_ref.vmctx_ptr() as usize);

        match export {
            ExportIndex::Function(index) => {
                let sig_index = &instance_ref.module.functions[*index];
                let (address, vmctx, _function_ptr) =
                    if let Some(def_index) = instance_ref.module.local_func_index(*index) {
                        (
                            instance_ref.functions[def_index].0 as *const _,
                            VMFunctionEnvironment {
                                vmctx: instance_ref.vmctx_ptr(),
                            },
                            None,
                        )
                    } else {
                        let import = instance_ref.imported_function(*index);
                        let initializer = instance_ref.imported_function_env_initializer(*index);
                        (import.body, import.environment, initializer)
                    };
                let call_trampoline = Some(instance_ref.function_call_trampolines[*sig_index]);
                let signature = instance_ref.module.signatures[*sig_index].clone();

                VMFunction {
                    address,
                    // Any function received is already static at this point as:
                    // 1. All locally defined functions in the Wasm have a static signature.
                    // 2. All the imported functions are already static (because
                    //    they point to the trampolines rather than the dynamic addresses).
                    kind: VMFunctionKind::Static,
                    signature,
                    vmctx,
                    call_trampoline,
                    instance_ref: Some(WeakOrStrongInstanceRef::Strong(instance)),
                }
                .into()
            }
            ExportIndex::Table(index) => {
                let from = if let Some(def_index) = instance_ref.module.local_table_index(*index) {
                    instance_ref.tables[def_index].clone()
                } else {
                    let import = instance_ref.imported_table(*index);
                    import.from.clone()
                };
                VMTable {
                    from,
                    instance_ref: Some(WeakOrStrongInstanceRef::Strong(instance)),
                }
                .into()
            }
            ExportIndex::Memory(index) => {
                let from = if let Some(def_index) = instance_ref.module.local_memory_index(*index) {
                    instance_ref.memories[def_index].clone()
                } else {
                    let import = instance_ref.imported_memory(*index);
                    import.from.clone()
                };
                VMMemory {
                    from,
                    instance_ref: Some(WeakOrStrongInstanceRef::Strong(instance)),
                }
                .into()
            }
            ExportIndex::Global(index) => {
                let from = {
                    if let Some(def_index) = instance_ref.module.local_global_index(*index) {
                        instance_ref.globals[def_index].clone()
                    } else {
                        let import = instance_ref.imported_global(*index);
                        import.from.clone()
                    }
                };
                VMGlobal {
                    from,
                    instance_ref: Some(WeakOrStrongInstanceRef::Strong(instance)),
                }
                .into()
            }
        }
    }

    /// Return an iterator over the exports of this instance.
    ///
    /// Specifically, it provides access to the key-value pairs, where the keys
    /// are export names, and the values are export declarations which can be
    /// resolved `lookup_by_declaration`.
    pub fn exports(&self) -> indexmap::map::Iter<String, ExportIndex> {
        self.module().exports.iter()
    }

    /// Return a reference to the custom state attached to this instance.
    pub fn host_state(&self) -> &dyn Any {
        self.instance().as_ref().host_state()
    }

    /// Return the memory index for the given `VMMemoryDefinition` in this instance.
    pub fn memory_index(&self, memory: &VMMemoryDefinition) -> LocalMemoryIndex {
        self.instance().as_ref().memory_index(memory)
    }

    /// Grow memory in this instance by the specified amount of pages.
    ///
    /// Returns `None` if memory can't be grown by the specified amount
    /// of pages.
    pub fn memory_grow<IntoPages>(
        &self,
        memory_index: LocalMemoryIndex,
        delta: IntoPages,
    ) -> Result<Pages, MemoryError>
    where
        IntoPages: Into<Pages>,
    {
        self.instance().as_ref().memory_grow(memory_index, delta)
    }

    /// Return the table index for the given `VMTableDefinition` in this instance.
    pub fn table_index(&self, table: &VMTableDefinition) -> LocalTableIndex {
        self.instance().as_ref().table_index(table)
    }

    /// Grow table in this instance by the specified amount of pages.
    ///
    /// Returns `None` if memory can't be grown by the specified amount
    /// of pages.
    pub fn table_grow(
        &self,
        table_index: LocalTableIndex,
        delta: u32,
        init_value: TableElement,
    ) -> Option<u32> {
        self.instance()
            .as_ref()
            .table_grow(table_index, delta, init_value)
    }

    /// Get table element reference.
    ///
    /// Returns `None` if index is out of bounds.
    pub fn table_get(&self, table_index: LocalTableIndex, index: u32) -> Option<TableElement> {
        self.instance().as_ref().table_get(table_index, index)
    }

    /// Set table element reference.
    ///
    /// Returns an error if the index is out of bounds
    pub fn table_set(
        &self,
        table_index: LocalTableIndex,
        index: u32,
        val: TableElement,
    ) -> Result<(), Trap> {
        self.instance().as_ref().table_set(table_index, index, val)
    }

    /// Get a table defined locally within this module.
    pub fn get_local_table(&self, index: LocalTableIndex) -> &dyn Table {
        self.instance().as_ref().get_local_table(index)
    }

    /// Initializes the host environments.
    ///
    /// # Safety
    /// - This function must be called with the correct `Err` type parameter: the error type is not
    ///   visible to code in `wasmer_vm`, so it's the caller's responsibility to ensure these
    ///   functions are called with the correct type.
    /// - `instance_ptr` must point to a valid `wasmer::Instance`.
    pub unsafe fn initialize_host_envs<Err: Sized>(
        &mut self,
        instance_ptr: *const ffi::c_void,
    ) -> Result<(), Err> {
        let instance_ref = self.instance.as_mut_unchecked();

        for import_function_env in instance_ref.imported_function_envs.values_mut() {
            match import_function_env {
                ImportFunctionEnv::Env {
                    env,
                    ref mut initializer,
                    ..
                } => {
                    if let Some(f) = initializer {
                        // transmute our function pointer into one with the correct error type
                        let f = mem::transmute::<
                            &ImportInitializerFuncPtr,
                            &ImportInitializerFuncPtr<Err>,
                        >(f);
                        f(*env, instance_ptr)?;
                    }
                    *initializer = None;
                }
                ImportFunctionEnv::NoEnv => (),
            }
        }
        Ok(())
    }

    /// Create an identical copy of this instance
    pub unsafe fn duplicate(&self, imports: Imports, vmshared_signatures: &BoxedSlice<SignatureIndex, VMSharedSignatureIndex>) -> Self {
        let iref = self.instance().as_ref();
        let instance = iref.duplicate(imports, vmshared_signatures);

        Self{ instance }
    }

    /// TODO
    pub fn finish_duplication(&self,
        _data_initializers: &[DataInitializer<'_>],
    ) {
        let iref = self.instance().as_ref();
        let vmctx_ptr = iref.vmctx_ptr();

        log::trace!("Finishing duplication for instance with vmctx {:#X}", vmctx_ptr as usize);
        initialize_tables(iref).expect("init_tables");
        //initialize_memories(iref, data_initializers).unwrap();
    }
}

/// Compute the offset for a memory data initializer.
fn get_memory_init_start(init: &DataInitializer<'_>, instance: &Instance) -> usize {
    let mut start = init.location.offset;

    if let Some(base) = init.location.base {
        let val = unsafe {
            if let Some(def_index) = instance.module.local_global_index(base) {
                instance.global(def_index).to_u32()
            } else {
                instance.imported_global(base).definition.as_ref().to_u32()
            }
        };
        start += usize::try_from(val).unwrap();
    }

    start
}

#[allow(clippy::mut_from_ref)]
/// Return a byte-slice view of a memory's data.
unsafe fn get_memory_slice<'instance>(
    init: &DataInitializer<'_>,
    instance: &'instance Instance,
) -> &'instance mut [u8] {
    let memory = if let Some(local_memory_index) = instance
        .module
        .local_memory_index(init.location.memory_index)
    {
        instance.memory(local_memory_index)
    } else {
        let import = instance.imported_memory(init.location.memory_index);
        *import.definition.as_ref()
    };
    slice::from_raw_parts_mut(memory.base, memory.current_length)
}

/// Compute the offset for a table element initializer.
fn get_table_init_start(init: &TableInitializer, instance: &Instance) -> usize {
    let mut start = init.offset;

    if let Some(base) = init.base {
        let val = unsafe {
            if let Some(def_index) = instance.module.local_global_index(base) {
                instance.global(def_index).to_u32()
            } else {
                instance.imported_global(base).definition.as_ref().to_u32()
            }
        };
        start += usize::try_from(val).unwrap();
    }

    start
}

/// Initialize the table memory from the provided initializers
/// This will store all the instance's funcref values in the table
fn initialize_tables(instance: &Instance) -> Result<(), Trap> {
    for init in &instance.module.table_initializers {
        let start = get_table_init_start(init, instance);
        let table = instance.get_table(init.table_index);

        if start
            .checked_add(init.elements.len())
            .map_or(true, |end| end > table.size() as usize)
        {
            return Err(Trap::lib(TrapCode::TableAccessOutOfBounds));
        }

        for (i, func_idx) in init.elements.iter().enumerate() {
            let anyfunc = instance.get_vm_funcref(*func_idx);

            table
                .set(
                    u32::try_from(start + i).unwrap(),
                    TableElement::FuncRef(anyfunc),
                )
                .unwrap();
        }

        log::trace!("Initialized {} funcrefs in table", init.elements.len());
    }

    Ok(())
}

/// Initialize the `Instance::passive_elements` map by resolving the
/// `ModuleInfo::passive_elements`'s `FunctionIndex`s into `VMCallerCheckedAnyfunc`s for
/// this instance.
fn initialize_passive_elements(instance: &Instance) {
    let mut passive_elements = instance.passive_elements.borrow_mut();
    debug_assert!(
        passive_elements.is_empty(),
        "should only be called once, at initialization time"
    );

    passive_elements.extend(
        instance
            .module
            .passive_elements
            .iter()
            .filter(|(_, segments)| !segments.is_empty())
            .map(|(idx, segments)| {
                (
                    *idx,
                    segments
                        .iter()
                        .map(|s| instance.get_vm_funcref(*s))
                        .collect(),
                )
            }),
    );
}

/// Initialize the table memory from the provided initializers.
fn initialize_memories(
    instance: &Instance,
    data_initializers: &[DataInitializer<'_>],
) -> Result<(), Trap> {
    for init in data_initializers {
        let memory = instance.get_memory(init.location.memory_index);

        let start = get_memory_init_start(init, instance);
        if start
            .checked_add(init.data.len())
            .map_or(true, |end| end > memory.current_length)
        {
            log::debug!("initialize_memories tried to access out of bounds memory at {:#X}-{:#X}, but data len is {:#X}", start, start.checked_add(init.data.len()).unwrap_or(0), memory.current_length);
            return Err(Trap::lib(TrapCode::HeapAccessOutOfBounds));
        }

        unsafe {
            let mem_slice = get_memory_slice(init, instance);
            let end = start + init.data.len();
            let to_init = &mut mem_slice[start..end];
            to_init.copy_from_slice(init.data);
        }
    }

    Ok(())
}

fn initialize_globals(instance: &Instance) {
    let module = Arc::clone(&instance.module);
    for (index, initializer) in module.global_initializers.iter() {
        unsafe {
            let to = instance.global_ptr(index).as_ptr();
            match initializer {
                GlobalInit::I32Const(x) => *(*to).as_i32_mut() = *x,
                GlobalInit::I64Const(x) => *(*to).as_i64_mut() = *x,
                GlobalInit::F32Const(x) => *(*to).as_f32_mut() = *x,
                GlobalInit::F64Const(x) => *(*to).as_f64_mut() = *x,
                GlobalInit::V128Const(x) => *(*to).as_bytes_mut() = *x.bytes(),
                GlobalInit::GetGlobal(x) => {
                    let from: VMGlobalDefinition =
                        if let Some(def_x) = module.local_global_index(*x) {
                            instance.global(def_x)
                        } else {
                            instance.imported_global(*x).definition.as_ref().clone()
                        };
                    *to = from;
                }
                GlobalInit::RefNullConst => *(*to).as_funcref_mut() = VMFuncRef::null(),
                GlobalInit::RefFunc(func_idx) => {
                    log::trace!("Setting global {} to funcref", index.index());
                    let funcref = instance.func_ref(*func_idx).unwrap();
                    *(*to).as_funcref_mut() = funcref;
                }
            }
        }
    }
    log::trace!("Initialized {} globals", module.global_initializers.len());
}

/// Eagerly builds all the `VMFuncRef`s for imported and local functions so that all
/// future funcref operations are just looking up this data.
fn build_funcrefs(
    module_info: &ModuleInfo,
    imports: &Imports,
    finished_functions: &BoxedSlice<LocalFunctionIndex, FunctionBodyPtr>,
    vmshared_signatures: &BoxedSlice<SignatureIndex, VMSharedSignatureIndex>,
    vmctx_ptr: *mut VMContext,
) -> BoxedSlice<FunctionIndex, VMCallerCheckedAnyfunc> {
    log::trace!("Buildings function references for vmcontext at {:#X}", vmctx_ptr as usize);

    let mut func_refs = PrimaryMap::with_capacity(module_info.functions.len());

    // do imported functions
    for (index, import) in imports.functions.iter() {
        let sig_index = module_info.functions[index];
        let type_index = vmshared_signatures[sig_index];
        let anyfunc = VMCallerCheckedAnyfunc {
            func_ptr: import.body,
            type_index,
            vmctx: import.environment,
        };
        func_refs.push(anyfunc);
    }

    // do local functions
    for (local_index, func_ptr) in finished_functions.iter() {
        let index = module_info.func_index(local_index);
        let sig_index = module_info.functions[index];
        let type_index = vmshared_signatures[sig_index];
        let anyfunc = VMCallerCheckedAnyfunc {
            func_ptr: func_ptr.0,
            type_index,
            vmctx: VMFunctionEnvironment { vmctx: vmctx_ptr },
        };
        func_refs.push(anyfunc);
    }

    func_refs.into_boxed_slice()
}<|MERGE_RESOLUTION|>--- conflicted
+++ resolved
@@ -32,7 +32,7 @@
 use std::any::Any;
 use std::cell::RefCell;
 use std::collections::HashMap;
-use std::convert::TryFrom;
+use std::convert::{TryFrom,TryInto};
 use std::ffi;
 use std::fmt;
 use std::mem;
@@ -393,15 +393,11 @@
     }
 
     /// Invoke the WebAssembly start function of the instance, if one is present.
-<<<<<<< HEAD
-    #[allow(dead_code)]
-    fn invoke_start_function(&self, trap_handler: &dyn TrapHandler) -> Result<(), Trap> {
-=======
+    #[ allow(dead_code) ]
     fn invoke_start_function(
         &self,
         trap_handler: &(dyn TrapHandler + 'static),
     ) -> Result<(), Trap> {
->>>>>>> 14d8084c
         let start_index = match self.module.start_function {
             Some(idx) => idx,
             None => return Ok(()),
@@ -1235,11 +1231,7 @@
     /// Only safe to call immediately after instantiation.
     pub unsafe fn finish_instantiation(
         &self,
-<<<<<<< HEAD
-        _trap_handler: &dyn TrapHandler,
-=======
-        trap_handler: &(dyn TrapHandler + 'static),
->>>>>>> 14d8084c
+        _trap_handler: &(dyn TrapHandler + 'static),
         data_initializers: &[DataInitializer<'_>],
     ) -> Result<(), Trap> {
         let instance = self.instance().as_ref();
