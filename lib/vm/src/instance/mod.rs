--- conflicted
+++ resolved
@@ -140,15 +140,11 @@
         /// # Safety
         /// - This function must be called ina synchronized way. For
         ///   example, in the `Drop` implementation of this type.
-<<<<<<< HEAD
-        destructor: unsafe fn(*mut std::ffi::c_void),
+        destructor: unsafe fn(*mut ffi::c_void),
 
         ///TODO
         #[ cfg(feature="async") ]
-        set_yielder: fn(*mut std::ffi::c_void, *const std::ffi::c_void),
-=======
-        destructor: unsafe fn(*mut ffi::c_void),
->>>>>>> 01cf8e82
+        set_yielder: fn(*mut ffi::c_void, *const ffi::c_void),
     },
 }
 
