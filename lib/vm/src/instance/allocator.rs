--- conflicted
+++ resolved
@@ -195,13 +195,8 @@
 
         unsafe {
             // `instance` is moved at `Self.instance_ptr`. This
-<<<<<<< HEAD
-            // pointer has been allocated by `Self::new`
-            // (so by `InstanceRef::allocate_instance`).
-=======
             // pointer has been allocated by `Self::allocate_instance`
             // (so by `VMInstance::allocate_instance`).
->>>>>>> 3f5ff852
             ptr::write(self.instance_ptr.as_ptr(), instance);
             // Now `instance_ptr` is correctly initialized!
         }
