[package]
name = "wasmer-vm"
description = "Runtime library support for Wasmer"
categories = ["wasm"]
keywords = ["wasm", "webassembly"]
license = "MIT OR Apache-2.0 WITH LLVM-exception"
readme = "README.md"
authors.workspace = true
edition.workspace = true
homepage.workspace = true
repository.workspace = true
rust-version.workspace = true
version.workspace = true

[dependencies]
wasmer-types = { path = "../types", version = "=4.2.0" }
libc = { version = "^0.2", default-features = false }
memoffset = "0.8.0"
indexmap = { version = "1.6" }
thiserror = "1.0"
more-asserts = "0.2"
cfg-if = "1.0"
backtrace = "0.3"
<<<<<<< HEAD
log = "0.4"
serde = { version = "1.0", features = ["derive", "rc"] }
rkyv = { version = "0.7.38", features = ["indexmap"] }
=======
serde = { version = "1.0", features = ["derive", "rc"], optional = true }
>>>>>>> 3f5ff852
enum-iterator = "0.7.0"
scopeguard = "1.1.0"
lazy_static = "1.4.0"
region = { version = "3.0" }
corosensei = { version = "0.1.2" }
derivative = { version = "^2" }
dashmap = { version = "5.4" }
fnv = "1.0.3"
# - Optional shared dependencies.
tracing = { version = "0.1", optional = true }
crossbeam-queue = "0.3.8"

[target.'cfg(target_vendor = "apple")'.dependencies]
mach = "0.3.2"

[target.'cfg(target_os = "windows")'.dependencies]
winapi = { version = "0.3", features = ["winbase", "memoryapi", "errhandlingapi"] }

[target.'cfg(not(target_os = "windows"))'.dependencies]
nix = "0.22"

[build-dependencies]
cc = "1.0"

[badges]
maintenance = { status = "actively-developed" }

[features]
default = []
<<<<<<< HEAD
async = []
=======
enable-serde = ["serde", "indexmap/serde-1", "wasmer-types/enable-serde" ]

[package.metadata.docs.rs]
rustc-args = ["--cfg", "docsrs"]
>>>>>>> 3f5ff852
<|MERGE_RESOLUTION|>--- conflicted
+++ resolved
@@ -20,14 +20,9 @@
 thiserror = "1.0"
 more-asserts = "0.2"
 cfg-if = "1.0"
+log = "0.4"
 backtrace = "0.3"
-<<<<<<< HEAD
-log = "0.4"
-serde = { version = "1.0", features = ["derive", "rc"] }
-rkyv = { version = "0.7.38", features = ["indexmap"] }
-=======
 serde = { version = "1.0", features = ["derive", "rc"], optional = true }
->>>>>>> 3f5ff852
 enum-iterator = "0.7.0"
 scopeguard = "1.1.0"
 lazy_static = "1.4.0"
@@ -57,11 +52,8 @@
 
 [features]
 default = []
-<<<<<<< HEAD
 async = []
-=======
 enable-serde = ["serde", "indexmap/serde-1", "wasmer-types/enable-serde" ]
 
 [package.metadata.docs.rs]
-rustc-args = ["--cfg", "docsrs"]
->>>>>>> 3f5ff852
+rustc-args = ["--cfg", "docsrs"]