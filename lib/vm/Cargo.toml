--- conflicted
+++ resolved
@@ -44,10 +44,5 @@
 maintenance = { status = "actively-developed" }
 
 [features]
-<<<<<<< HEAD
 default = []
-async = []
-enable-rkyv = ["rkyv"]
-=======
-default = []
->>>>>>> 14d8084c
+async = []