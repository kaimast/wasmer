--- conflicted
+++ resolved
@@ -35,8 +35,5 @@
 
 [features]
 default = []
-<<<<<<< HEAD
 async = []
-=======
-enable-rkyv = ["rkyv"]
->>>>>>> ea82c68d
+enable-rkyv = ["rkyv"]