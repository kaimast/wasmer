--- conflicted
+++ resolved
@@ -11,17 +11,6 @@
 edition = "2018"
 
 [dependencies]
-<<<<<<< HEAD
-wasmer-vm = { path = "../vm", version = "1.0.0-rc1" }
-wasmer-compiler-singlepass = { path = "../compiler-singlepass", version = "1.0.0-rc1", optional = true }
-wasmer-compiler-cranelift = { path = "../compiler-cranelift", version = "1.0.0-rc1", optional = true }
-wasmer-compiler-llvm = { path = "../compiler-llvm", version = "1.0.0-rc1", optional = true }
-wasmer-compiler = { path = "../compiler", version = "1.0.0-rc1" }
-wasmer-engine = { path = "../engine", version = "1.0.0-rc1" }
-wasmer-engine-jit = { path = "../engine-jit", version = "1.0.0-rc1", optional = true }
-wasmer-engine-native = { path = "../engine-native", version = "1.0.0-rc1", optional = true }
-wasmer-types = { path = "../wasmer-types", version = "1.0.0-rc1" }
-=======
 wasmer-vm = { path = "../vm", version = "1.0.0" }
 wasmer-compiler-singlepass = { path = "../compiler-singlepass", version = "1.0.0", optional = true }
 wasmer-compiler-cranelift = { path = "../compiler-cranelift", version = "1.0.0", optional = true }
@@ -32,7 +21,6 @@
 wasmer-engine-jit = { path = "../engine-jit", version = "1.0.0", optional = true }
 wasmer-engine-native = { path = "../engine-native", version = "1.0.0", optional = true }
 wasmer-types = { path = "../wasmer-types", version = "1.0.0" }
->>>>>>> 7a3d482a
 indexmap = { version = "1.4", features = ["serde-1"] }
 cfg-if = "0.1"
 wat = { version = "1.0", optional = true }
@@ -41,7 +29,6 @@
 target-lexicon = { version = "0.11", default-features = false }
 async-wormhole = { version="0.3", optional=true }
 switcheroo = { version="0.2", optional=true }
-wasmer-derive = { path = "../derive", version = "1.0.0-rc1", features=[] }
 
 [target.'cfg(target_os = "windows")'.dependencies]
 winapi = "0.3"
