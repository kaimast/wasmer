--- conflicted
+++ resolved
@@ -32,31 +32,17 @@
 # Dependencies and Development Dependencies for `sys`.
 [target.'cfg(not(target_arch = "wasm32"))'.dependencies]
 # - Mandatory dependencies for `sys`.
-<<<<<<< HEAD
-wasmer-vm = { path = "../vm", version = "2.0.0" }
-wasmer-compiler = { path = "../compiler", version = "2.0.0" }
-wasmer-derive = { path = "../derive", version = "2.0.0" }
-wasmer-engine = { path = "../engine", version = "2.0.0" }
-wasmer-types = { path = "../types", version = "2.0.0" }
-indexmap = { version = "1.6", features = ["serde-1"] }
-cfg-if = "1.0"
-wat = { version = "1.0", optional = true }
-thiserror = "1.0"
-more-asserts = "0.2"
 #async-wormhole = { version="0.3", optional=true }
 async-wormhole = { git="https://github.com/lunatic-solutions/async-wormhole.git", optional=true }
-=======
 wasmer-vm = { path = "../vm", version = "2.1.0" }
 wasmer-compiler = { path = "../compiler", version = "2.1.0" }
 wasmer-derive = { path = "../derive", version = "2.1.0" }
 wasmer-engine = { path = "../engine", version = "2.1.0" }
 wasmer-types = { path = "../types", version = "2.1.0" }
 target-lexicon = { version = "0.12.2", default-features = false }
->>>>>>> fc1a095c
 loupe = "0.1"
 tracing = "0.1"
 log = "0.4"
-target-lexicon = { version = "0.12.2", default-features = false }
 # - Optional dependencies for `sys`.
 wasmer-compiler-singlepass = { path = "../compiler-singlepass", version = "2.1.0", optional = true }
 wasmer-compiler-cranelift = { path = "../compiler-cranelift", version = "2.1.0", optional = true }
@@ -120,7 +106,6 @@
     "wasmer-engine-universal/compiler",
     "wasmer-engine-dylib/compiler",
 ]
-
     singlepass = [
         "compiler",
         "wasmer-compiler-singlepass",
