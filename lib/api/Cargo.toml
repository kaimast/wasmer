[package]
name = "wasmer"
version = "2.1.1"
description = "High-performance WebAssembly runtime"
categories = ["wasm"]
keywords = ["wasm", "webassembly", "runtime", "vm"]
authors = ["Wasmer Engineering Team <engineering@wasmer.io>"]
repository = "https://github.com/wasmerio/wasmer"
license = "MIT"
readme = "README.md"
edition = "2018"

#####
# This crate comes in 2 major flavors:
#
# - `sys`, where `wasmer` will be compiled to a native executable
#    which provides compilers, engines, a full VM etc.
# - `js`, where `wasmer` will be compiled to WebAssembly to run in a
#   JavaScript host.
#####

# Shared dependencies.
[dependencies]
# - Mandatory shared dependencies.
indexmap = { version = "1.6", features = ["serde-1"] }
cfg-if = "1.0"
thiserror = "1.0"
more-asserts = "0.2"
# - Optional shared dependencies.
wat = { version = "1.0", optional = true }

# Dependencies and Development Dependencies for `sys`.
[target.'cfg(not(target_arch = "wasm32"))'.dependencies]
# - Mandatory dependencies for `sys`.
<<<<<<< HEAD
#async-wormhole = { version="0.3", optional=true }
async-wormhole = { git="https://github.com/kaimast/async-wormhole.git", optional=true, branch="std-asm" }
wasmer-vm = { path = "../vm", version = "2.1.0" }
wasmer-compiler = { path = "../compiler", version = "2.1.0" }
wasmer-derive = { path = "../derive", version = "2.1.0" }
wasmer-engine = { path = "../engine", version = "2.1.0" }
wasmer-types = { path = "../types", version = "2.1.0" }
=======
wasmer-vm = { path = "../vm", version = "2.1.1" }
wasmer-compiler = { path = "../compiler", version = "2.1.1" }
wasmer-derive = { path = "../derive", version = "2.1.1" }
wasmer-engine = { path = "../engine", version = "2.1.1" }
wasmer-types = { path = "../types", version = "2.1.1" }
>>>>>>> a6622659
target-lexicon = { version = "0.12.2", default-features = false }
loupe = "0.1"
tracing = "0.1"
log = "0.4"
# - Optional dependencies for `sys`.
wasmer-compiler-singlepass = { path = "../compiler-singlepass", version = "2.1.1", optional = true }
wasmer-compiler-cranelift = { path = "../compiler-cranelift", version = "2.1.1", optional = true }
wasmer-compiler-llvm = { path = "../compiler-llvm", version = "2.1.1", optional = true }
wasmer-engine-universal = { path = "../engine-universal", version = "2.1.1", optional = true }
wasmer-engine-dylib = { path = "../engine-dylib", version = "2.1.1", optional = true }
# - Mandatory dependencies for `sys` on Windows.
[target.'cfg(all(not(target_arch = "wasm32"), target_os = "windows"))'.dependencies]
winapi = "0.3"
# - Development Dependencies for `sys`.
[target.'cfg(not(target_arch = "wasm32"))'.dev-dependencies]
wat = "1.0"
tempfile = "3.1"
anyhow = "1.0"

# Dependencies and Develoment Dependencies for `js`.
[target.'cfg(target_arch = "wasm32")'.dependencies]
# - Mandatory dependencies for `js`.
wasmer-types = { path = "../types", version = "2.1.1", default-features = false, features = ["std"] }
wasm-bindgen = "0.2.74"
js-sys = "0.3.51"
wasmer-derive = { path = "../derive", version = "2.1.1" }
# - Optional dependencies for `js`.
wasmparser = { version = "0.78", default-features = false, optional = true }
hashbrown = { version = "0.11", optional = true }
# - Development Dependencies for `js`.
[target.'cfg(target_arch = "wasm32")'.dev-dependencies]
wat = "1.0"
anyhow = "1.0"
wasm-bindgen-test = "0.3.0"

# Specific to `js`.
#
# `wasm-opt` is on by default in for the release profile, but it can be
# disabled by setting it to `false`
[package.metadata.wasm-pack.profile.release]
wasm-opt = false

[badges]
maintenance = { status = "actively-developed" }

[features]
default = ["sys-default"]
std = []
core = ["hashbrown"]

async = [
    "async-wormhole",
    "wasmer-derive/async",
    "wasmer-vm/async",
    "wasmer-engine/async",
]

# Features for `sys`.
sys = []
sys-default = ["sys", "wat", "default-cranelift", "default-universal"]
# - Compilers.
compiler = [
    "sys",
    "wasmer-compiler/translator",
    "wasmer-engine-universal/compiler",
    "wasmer-engine-dylib/compiler",
]
    singlepass = [
        "compiler",
        "wasmer-compiler-singlepass",
    ]
    cranelift = [
        "compiler",
        "wasmer-compiler-cranelift",
    ]
    llvm = [
        "compiler",
        "wasmer-compiler-llvm",
    ]
default-compiler = []
    default-singlepass = [
        "default-compiler",
        "singlepass",
    ]
    default-cranelift = [
        "default-compiler",
        "cranelift",
    ]
    default-llvm = [
        "default-compiler",
        "llvm",
    ]
# - Engines.
engine = ["sys"]
    universal = [
        "engine",
        "wasmer-engine-universal",
    ]
    dylib = [
        "engine",
        "wasmer-engine-dylib",
    ]
default-engine = []
    default-universal = [
        "default-engine",
        "universal",
    ]
    default-dylib = [
        "default-engine",
        "dylib",
    ]
# - Experimental / in-development features
experimental-reference-types-extern-ref = [
    "sys",
    "wasmer-types/experimental-reference-types-extern-ref",
]
# - Deprecated features.
jit = ["universal"]
native = ["dylib"]

# Features for `js`.
js = []
js-default = ["js", "std", "wasm-types-polyfill"]

wasm-types-polyfill = ["js", "wasmparser"]

[package.metadata.docs.rs]
features = ["compiler", "core", "cranelift", "default-compiler", "default-dylib", "default-engine", "dylib", "engine", "jit", "llvm", "native", "singlepass", "sys", "sys-default", "universal"]<|MERGE_RESOLUTION|>--- conflicted
+++ resolved
@@ -32,21 +32,13 @@
 # Dependencies and Development Dependencies for `sys`.
 [target.'cfg(not(target_arch = "wasm32"))'.dependencies]
 # - Mandatory dependencies for `sys`.
-<<<<<<< HEAD
 #async-wormhole = { version="0.3", optional=true }
 async-wormhole = { git="https://github.com/kaimast/async-wormhole.git", optional=true, branch="std-asm" }
-wasmer-vm = { path = "../vm", version = "2.1.0" }
-wasmer-compiler = { path = "../compiler", version = "2.1.0" }
-wasmer-derive = { path = "../derive", version = "2.1.0" }
-wasmer-engine = { path = "../engine", version = "2.1.0" }
-wasmer-types = { path = "../types", version = "2.1.0" }
-=======
 wasmer-vm = { path = "../vm", version = "2.1.1" }
 wasmer-compiler = { path = "../compiler", version = "2.1.1" }
 wasmer-derive = { path = "../derive", version = "2.1.1" }
 wasmer-engine = { path = "../engine", version = "2.1.1" }
 wasmer-types = { path = "../types", version = "2.1.1" }
->>>>>>> a6622659
 target-lexicon = { version = "0.12.2", default-features = false }
 loupe = "0.1"
 tracing = "0.1"
