--- conflicted
+++ resolved
@@ -447,77 +447,6 @@
 #[cfg(all(not(feature = "sys"), not(feature = "js")))]
 compile_error!("At least the `sys` or the `js` feature must be enabled. Please, pick one.");
 
-<<<<<<< HEAD
-/// Implement [`WasmerEnv`] for your type with `#[derive(WasmerEnv)]`.
-///
-/// See the [`WasmerEnv`] trait for more information.
-pub use wasmer_derive::WasmerEnv;
-
-#[doc(hidden)]
-pub mod internals {
-    //! We use the internals module for exporting types that are only
-    //! intended to use in internal crates such as the compatibility crate
-    //! `wasmer-vm`. Please don't use any of this types directly, as
-    //! they might change frequently or be removed in the future.
-
-    pub use crate::externals::{WithEnv, WithoutEnv};
-}
-
-pub use crate::cell::WasmCell;
-pub use crate::env::{HostEnvInitError, LazyInit, WasmerEnv};
-pub use crate::exports::{ExportError, Exportable, Exports, ExportsIterator};
-#[cfg(feature = "async")]
-pub use crate::externals::Yielder;
-pub use crate::externals::{
-    Extern, FromToNativeWasmType, Function, Global, HostFunction, Memory, Table, WasmTypeList,
-};
-pub use crate::import_object::{ImportObject, ImportObjectIterator, LikeNamespace};
-pub use crate::instance::{Instance, InstantiationError};
-pub use crate::module::Module;
-pub use crate::native::NativeFunc;
-pub use crate::ptr::{Array, Item, WasmPtr};
-pub use crate::store::{Store, StoreObject};
-pub use crate::tunables::BaseTunables;
-pub use crate::types::{
-    ExportType, ExternType, FunctionType, GlobalType, ImportType, MemoryType, Mutability,
-    TableType, Val, ValType,
-};
-pub use crate::types::{Val as Value, ValType as Type};
-pub use crate::utils::is_wasm;
-pub use target_lexicon::{Architecture, CallingConvention, OperatingSystem, Triple, HOST};
-#[cfg(feature = "compiler")]
-pub use wasmer_compiler::{
-    wasmparser, CompilerConfig, FunctionMiddleware, MiddlewareError, MiddlewareReaderState,
-    ModuleMiddleware,
-};
-pub use wasmer_compiler::{
-    CompileError, CpuFeature, Features, ParseCpuFeatureError, Target, WasmError, WasmResult,
-};
-pub use wasmer_engine::{
-    ChainableNamedResolver, DeserializeError, Engine, Export, FrameInfo, LinkError, NamedResolver,
-    NamedResolverChain, Resolver, RuntimeError, SerializeError, Tunables,
-};
-#[cfg(feature = "experimental-reference-types-extern-ref")]
-pub use wasmer_types::ExternRef;
-pub use wasmer_types::{
-    Atomically, Bytes, ExportIndex, GlobalInit, LocalFunctionIndex, MemoryView, Pages, ValueType,
-    WASM_MAX_PAGES, WASM_MIN_PAGES, WASM_PAGE_SIZE,
-};
-
-// TODO: should those be moved into wasmer::vm as well?
-pub use wasmer_vm::{raise_user_trap, MemoryError};
-pub mod vm {
-    //! The vm module re-exports wasmer-vm types.
-
-    pub use wasmer_vm::{
-        Memory, MemoryError, MemoryStyle, Table, TableStyle, VMExtern, VMMemoryDefinition,
-        VMTableDefinition,
-    };
-}
-
-#[cfg(feature = "wat")]
-pub use wat::parse_bytes as wat2wasm;
-
 // The compilers are mutually exclusive
 #[cfg(any(
     all(
@@ -526,9 +455,7 @@
     ),
     all(feature = "default-cranelift", feature = "default-singlepass")
 ))]
-=======
 #[cfg(all(feature = "sys", feature = "js"))]
->>>>>>> 51fdf66d
 compile_error!(
     "Cannot have both `sys` and `js` features enabled at the same time. Please, pick one."
 );
