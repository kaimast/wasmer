use crate::sys::exports::Exports;
use crate::sys::externals::Extern;
use crate::sys::module::Module;
use crate::sys::store::Store;
use crate::sys::{HostEnvInitError, LinkError, RuntimeError};
use loupe::MemoryUsage;
use std::fmt;
use std::sync::{Arc, Mutex};
use thiserror::Error;
use wasmer_engine::Resolver;
use wasmer_vm::{InstanceHandle, VMContext};

/// A WebAssembly Instance is a stateful, executable
/// instance of a WebAssembly [`Module`].
///
/// Instance objects contain all the exported WebAssembly
/// functions, memories, tables and globals that allow
/// interacting with WebAssembly.
///
/// Spec: <https://webassembly.github.io/spec/core/exec/runtime.html#module-instances>
#[derive(Clone, MemoryUsage)]
pub struct Instance {
    handle: Arc<Mutex<InstanceHandle>>,
    module: Module,
    /// The exports for an instance.
    pub exports: Exports,
}

#[cfg(test)]
mod send_test {
    use super::*;

    fn is_send<T: Send>() -> bool {
        true
    }

    #[test]
    fn instance_is_send() {
        assert!(is_send::<Instance>());
    }
}

/// An error while instantiating a module.
///
/// This is not a common WebAssembly error, however
/// we need to differentiate from a `LinkError` (an error
/// that happens while linking, on instantiation), a
/// Trap that occurs when calling the WebAssembly module
/// start function, and an error when initializing the user's
/// host environments.
#[derive(Error, Debug)]
pub enum InstantiationError {
    /// A linking ocurred during instantiation.
    #[error(transparent)]
    Link(LinkError),

    /// A runtime error occured while invoking the start function
    #[error(transparent)]
    Start(RuntimeError),

    /// Error occurred when initializing the host environment.
    #[error(transparent)]
    HostEnvInitialization(HostEnvInitError),
}

impl From<wasmer_engine::InstantiationError> for InstantiationError {
    fn from(other: wasmer_engine::InstantiationError) -> Self {
        match other {
            wasmer_engine::InstantiationError::Link(e) => Self::Link(e),
            wasmer_engine::InstantiationError::Start(e) => Self::Start(e),
        }
    }
}

impl From<HostEnvInitError> for InstantiationError {
    fn from(other: HostEnvInitError) -> Self {
        Self::HostEnvInitialization(other)
    }
}

impl Instance {
    /// Creates a new `Instance` from a WebAssembly [`Module`] and a
    /// set of imports resolved by the [`Resolver`].
    ///
    /// The resolver can be anything that implements the [`Resolver`] trait,
    /// so you can plug custom resolution for the imports, if you wish not
    /// to use [`ImportObject`].
    ///
    /// The [`ImportObject`] is the easiest way to provide imports to the instance.
    ///
    /// [`ImportObject`]: crate::ImportObject
    ///
    /// ```
    /// # use wasmer::{imports, Store, Module, Global, Value, Instance};
    /// # fn main() -> anyhow::Result<()> {
    /// let store = Store::default();
    /// let module = Module::new(&store, "(module)")?;
    /// let imports = imports!{
    ///   "host" => {
    ///     "var" => Global::new(&store, Value::I32(2))
    ///   }
    /// };
    /// let instance = Instance::new(&module, &imports)?;
    /// # Ok(())
    /// # }
    /// ```
    ///
    /// ## Errors
    ///
    /// The function can return [`InstantiationError`]s.
    ///
    /// Those are, as defined by the spec:
    ///  * Link errors that happen when plugging the imports into the instance
    ///  * Runtime errors that happen when running the module `start` function.
<<<<<<< HEAD
    #[ tracing::instrument(skip(resolver)) ]
    pub fn new(module: &Module, resolver: &dyn Resolver) -> Result<Self, InstantiationError> {
=======
    pub fn new(
        module: &Module,
        resolver: &(dyn Resolver + Send + Sync),
    ) -> Result<Self, InstantiationError> {
>>>>>>> 287deb11
        let store = module.store();
        let handle = module.instantiate(resolver)?;

        let exports = module
            .exports()
            .map(|export| {
                let name = export.name().to_string();
                let export = handle.lookup(&name).expect("export");
                let extern_ = Extern::from_vm_export(store, export.into());
                (name, extern_)
            })
            .collect::<Exports>();

        let instance = Self {
            handle: Arc::new(Mutex::new(handle)),
            module: module.clone(),
            exports,
        };

        // # Safety
        // `initialize_host_envs` should be called after instantiation but before
        // returning an `Instance` to the user. We set up the host environments
        // via `WasmerEnv::init_with_instance`.
        //
        // This usage is correct because we pass a valid pointer to `instance` and the
        // correct error type returned by `WasmerEnv::init_with_instance` as a generic
        // parameter.
        unsafe {
            instance
                .handle
                .lock()
                .unwrap()
                .initialize_host_envs::<HostEnvInitError>(&instance as *const _ as *const _)?;
        }

        Ok(instance)
    }

    /// Gets the [`Module`] associated with this instance.
    pub fn module(&self) -> &Module {
        &self.module
    }

    /// Call a function on a dedicated stack
    /// This allows for async host functions, but may create more overhead
    #[cfg(feature = "async")]
    pub async fn call_with_stack<Stack: async_wormhole::stack::Stack + Unpin>(
        &self,
        func_name: &str,
        stack: Stack,
        //FIXME support passing arguments params: &[Val]
    ) -> Result<Box<[crate::Val]>, RuntimeError> {
        let mut task = async_wormhole::AsyncWormhole::new(
            stack,
            |yielder| -> Result<Box<[crate::Val]>, RuntimeError> {
                let yielder_ptr: *mut std::ffi::c_void = unsafe { std::mem::transmute(&yielder) };

                let func = self
                    .exports
                    .get_function(func_name)
                    .expect("No such function");
                {
                    let hdl = self.handle.lock().unwrap();
                    hdl.set_yielder(yielder_ptr);
                }

                let params = &[];
                func.call(params)
            },
        )
        .expect("Failed to create async function call");

        {
            use wasmer_vm::TlsRestore;
            let tls_store: Mutex<(bool, Option<TlsRestore>)> = Mutex::new((false, None));

            // This mirrors code from lunatic
            // See https://github.com/lunatic-solutions/lunatic/blob/5ba519e2421d6531266955201f86e641d8c777ec/src/api/process/tls.rs#L14
            task.set_pre_post_poll(move || {
                let mut tls_store = tls_store.lock().unwrap();
                let (init, tls_restore) = &mut *tls_store;

                // On the first poll there is nothing to preserve yet
                if *init {
                    if let Some(tls) = tls_restore.take() {
                        unsafe { tls.replace() }.expect("Failed to restore TLS");
                    } else {
                        let tls = unsafe { TlsRestore::take() }.expect("Failed to store TLS");
                        *tls_restore = Some(tls);
                    }
                } else {
                    *init = true;
                }
            });
        }

        task.await
    }

    /// Returns the [`Store`] where the `Instance` belongs.
    pub fn store(&self) -> &Store {
        self.module.store()
    }

    #[doc(hidden)]
    pub fn vmctx_ptr(&self) -> *mut VMContext {
        self.handle.lock().unwrap().vmctx_ptr()
    }

    /// Duplicate the entire state of this instance and create a new one
    #[ tracing::instrument(skip(resolver)) ]
    pub unsafe fn duplicate(&self, resolver: &dyn Resolver) -> Result<Self, InstantiationError> {
        let artifact = self.module().artifact();
        let module = self.module().clone();

        let instance_handle = {
            let old_handle = self.handle.lock().unwrap();
            //FIXME we only need to update the Envs. Do we really need to redo all of this?
            let imports = wasmer_engine::resolve_imports(module.info(),
                resolver, artifact.finished_dynamic_function_trampolines(),
                artifact.memory_styles(), artifact.table_styles()
            ).unwrap();

            old_handle.duplicate(imports, artifact.signatures(), artifact.func_data_registry())
        };

        let exports = self.module()
            .exports()
            .map(|export| {
                let name = export.name().to_string();
                let export = instance_handle.lookup(&name).expect("export");
                let extern_ = Extern::from_vm_export(self.store(), export.into());
                (name, extern_)
            })
            .collect::<Exports>();

        let instance = Self {
            handle: Arc::new(Mutex::new(instance_handle)),
            module, exports,
        };

        {
            let mut hdl = instance.handle.lock().unwrap();
            hdl.initialize_host_envs::<HostEnvInitError>(&instance as *const _ as *const _)?;

            let data_initializers = artifact
                .data_initializers()
                .iter()
                .map(|init| wasmer_types::DataInitializer {
                    location: init.location.clone(),
                    data: &*init.data,
                })
                .collect::<Vec<_>>();

            hdl.finish_duplication(&data_initializers);
        }

        Ok(instance)
    }
}

impl fmt::Debug for Instance {
    fn fmt(&self, f: &mut fmt::Formatter) -> fmt::Result {
        f.debug_struct("Instance")
            .field("exports", &self.exports)
            .finish()
    }
}<|MERGE_RESOLUTION|>--- conflicted
+++ resolved
@@ -112,15 +112,11 @@
     /// Those are, as defined by the spec:
     ///  * Link errors that happen when plugging the imports into the instance
     ///  * Runtime errors that happen when running the module `start` function.
-<<<<<<< HEAD
     #[ tracing::instrument(skip(resolver)) ]
-    pub fn new(module: &Module, resolver: &dyn Resolver) -> Result<Self, InstantiationError> {
-=======
     pub fn new(
         module: &Module,
         resolver: &(dyn Resolver + Send + Sync),
     ) -> Result<Self, InstantiationError> {
->>>>>>> 287deb11
         let store = module.store();
         let handle = module.instantiate(resolver)?;
 
