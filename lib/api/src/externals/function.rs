use crate::exports::{ExportError, Exportable};
use crate::externals::Extern;
use crate::store::Store;
use crate::types::{Val, ValFuncRef};
use crate::FunctionType;
use crate::NativeFunc;
use crate::RuntimeError;
use crate::WasmerEnv;
pub use inner::{FromToNativeWasmType, HostFunction, WasmTypeList, WithEnv, WithoutEnv};
#[cfg(feature = "deprecated")]
pub use inner::{UnsafeMutableEnv, WithUnsafeMutableEnv};

use loupe::MemoryUsage;
use std::cmp::max;
use std::ffi::c_void;
use std::fmt;
use std::sync::Arc;
use wasmer_engine::{Export, ExportFunction, ExportFunctionMetadata};
use wasmer_vm::{
    raise_user_trap, resume_panic, wasmer_call_trampoline, ImportInitializerFuncPtr,
    VMCallerCheckedAnyfunc, VMDynamicFunctionContext, VMFuncRef, VMFunction, VMFunctionBody,
    VMFunctionEnvironment, VMFunctionKind, VMTrampoline,
};

/// A WebAssembly `function` instance.
///
/// A function instance is the runtime representation of a function.
/// It effectively is a closure of the original function (defined in either
/// the host or the WebAssembly module) over the runtime `Instance` of its
/// originating `Module`.
///
/// The module instance is used to resolve references to other definitions
/// during execution of the function.
///
/// Spec: <https://webassembly.github.io/spec/core/exec/runtime.html#function-instances>
///
/// # Panics
/// - Closures (functions with captured environments) are not currently supported
///   with native functions. Attempting to create a native `Function` with one will
///   result in a panic.
///   [Closures as host functions tracking issue](https://github.com/wasmerio/wasmer/issues/1840)
#[derive(Clone, PartialEq, MemoryUsage)]
pub struct Function {
    pub(crate) store: Store,
    pub(crate) exported: ExportFunction,
}

impl wasmer_types::WasmValueType for Function {
    /// Write the value.
    unsafe fn write_value_to(&self, p: *mut i128) {
        let func_ref =
            Val::into_vm_funcref(&Val::FuncRef(Some(self.clone())), &self.store).unwrap();
        std::ptr::write(p as *mut VMFuncRef, func_ref);
    }

    /// Read the value.
    // TODO(reftypes): this entire function should be cleaned up, `dyn Any` should
    // ideally be removed
    unsafe fn read_value_from(store: &dyn std::any::Any, p: *const i128) -> Self {
        let func_ref = std::ptr::read(p as *const VMFuncRef);
        let store = store.downcast_ref::<Store>().expect("Store expected in `Function::read_value_from`. If you see this error message it likely means you're using a function ref in a place we don't yet support it -- sorry about the inconvenience.");
        match Val::from_vm_funcref(func_ref, store) {
            Val::FuncRef(Some(fr)) => fr,
            // these bottom two cases indicate bugs in `wasmer-types` or elsewhere.
            // They should never be triggered, so we just panic.
            Val::FuncRef(None) => panic!("Null funcref found in `Function::read_value_from`!"),
            other => panic!("Invalid value in `Function::read_value_from`: {:?}", other),
        }
    }
}

#[cfg(feature = "async")]
fn build_export_function_metadata<Env>(
    env: Env,
    import_init_function_ptr: for<'a> fn(
        &'a mut Env,
        &'a crate::Instance,
    ) -> Result<(), crate::HostEnvInitError>,
    host_env_set_yielder_fn: fn(*mut std::ffi::c_void, *const std::ffi::c_void),
) -> (*mut std::ffi::c_void, ExportFunctionMetadata)
where
    Env: Clone + Sized + 'static + Send + Sync,
{
    let import_init_function_ptr = Some(unsafe {
        std::mem::transmute::<_, ImportInitializerFuncPtr>(import_init_function_ptr)
    });
    let host_env_clone_fn: fn(*mut std::ffi::c_void) -> *mut std::ffi::c_void = |ptr| {
        let env_ref: &Env = unsafe {
            ptr.cast::<Env>()
                .as_ref()
                .expect("`ptr` to the environment is null when cloning it")
        };
        Box::into_raw(Box::new(env_ref.clone())) as _
    };
    let host_env_drop_fn: fn(*mut std::ffi::c_void) = |ptr| {
        unsafe { Box::from_raw(ptr.cast::<Env>()) };
    };
    let env = Box::into_raw(Box::new(env)) as _;

    // # Safety
    // - All these functions work on all threads
    // - The host env is `Send`.
    let metadata = unsafe {
        ExportFunctionMetadata::new(
            env,
            import_init_function_ptr,
            host_env_clone_fn,
            host_env_set_yielder_fn,
            host_env_drop_fn,
        )
    };

    (env, metadata)
}

#[cfg(not(feature = "async"))]
fn build_export_function_metadata<Env>(
    env: Env,
    import_init_function_ptr: for<'a> fn(
        &'a mut Env,
        &'a crate::Instance,
    ) -> Result<(), crate::HostEnvInitError>,
) -> (*mut c_void, ExportFunctionMetadata)
where
    Env: Clone + Sized + 'static + Send + Sync,
{
    let import_init_function_ptr = Some(unsafe {
        std::mem::transmute::<_, ImportInitializerFuncPtr>(import_init_function_ptr)
    });
    let host_env_clone_fn = |ptr: *mut c_void| -> *mut c_void {
        let env_ref: &Env = unsafe {
            ptr.cast::<Env>()
                .as_ref()
                .expect("`ptr` to the environment is null when cloning it")
        };
        Box::into_raw(Box::new(env_ref.clone())) as _
    };
    let host_env_drop_fn = |ptr: *mut c_void| {
        unsafe { Box::from_raw(ptr.cast::<Env>()) };
    };
    let env = Box::into_raw(Box::new(env)) as _;

    // # Safety
    // - All these functions work on all threads
    // - The host env is `Send`.
    let metadata = unsafe {
        ExportFunctionMetadata::new(
            env,
            import_init_function_ptr,
            host_env_clone_fn,
            host_env_drop_fn,
        )
    };

    (env, metadata)
}

impl WasmerEnv for WithoutEnv {}

impl Function {
    /// Creates a new host `Function` (dynamic) with the provided signature.
    ///
    /// If you know the signature of the host function at compile time,
    /// consider using [`Function::new_native`] for less runtime overhead.
    ///
    /// # Examples
    ///
    /// ```
    /// # use wasmer::{Function, FunctionType, Type, Store, Value};
    /// # let store = Store::default();
    /// #
    /// let signature = FunctionType::new(vec![Type::I32, Type::I32], vec![Type::I32]);
    ///
    /// let f = Function::new(&store, &signature, |args| {
    ///     let sum = args[0].unwrap_i32() + args[1].unwrap_i32();
    ///     Ok(vec![Value::I32(sum)])
    /// });
    /// ```
    ///
    /// With constant signature:
    ///
    /// ```
    /// # use wasmer::{Function, FunctionType, Type, Store, Value};
    /// # let store = Store::default();
    /// #
    /// const I32_I32_TO_I32: ([Type; 2], [Type; 1]) = ([Type::I32, Type::I32], [Type::I32]);
    ///
    /// let f = Function::new(&store, I32_I32_TO_I32, |args| {
    ///     let sum = args[0].unwrap_i32() + args[1].unwrap_i32();
    ///     Ok(vec![Value::I32(sum)])
    /// });
    /// ```
    #[allow(clippy::cast_ptr_alignment)]
    pub fn new<FT, F>(store: &Store, ty: FT, func: F) -> Self
    where
        FT: Into<FunctionType>,
        F: Fn(&[Val]) -> Result<Vec<Val>, RuntimeError> + 'static + Send + Sync,
    {
<<<<<<< HEAD
        let ty: FunctionType = ty.into();
        let dynamic_ctx: VMDynamicFunctionContext<DynamicFunctionWithoutEnv> =
            VMDynamicFunctionContext::from_context(DynamicFunctionWithoutEnv {
                func: Arc::new(func),
                store: store.clone(),
                function_type: ty.clone(),
            });
        // We don't yet have the address with the Wasm ABI signature.
        // The engine linker will replace the address with one pointing to a
        // generated dynamic trampoline.
        let address = std::ptr::null() as *const VMFunctionBody;
        let host_env = Box::into_raw(Box::new(dynamic_ctx)) as *mut _;
        let vmctx = VMFunctionEnvironment { host_env };
        let host_env_clone_fn: fn(*mut c_void) -> *mut c_void = |ptr| {
            let duped_env: VMDynamicFunctionContext<DynamicFunctionWithoutEnv> = unsafe {
                let ptr: *mut VMDynamicFunctionContext<DynamicFunctionWithoutEnv> = ptr as _;
                let item: &VMDynamicFunctionContext<DynamicFunctionWithoutEnv> = &*ptr;
                item.clone()
            };
            Box::into_raw(Box::new(duped_env)) as _
        };

        let host_env_drop_fn: fn(*mut c_void) = |ptr: *mut c_void| {
            unsafe {
                Box::from_raw(ptr as *mut VMDynamicFunctionContext<DynamicFunctionWithoutEnv>)
            };
        };

        #[cfg(feature = "async")]
        let host_env_set_yielder_fn = |_, _| {
            //no-op
            println!("No-op");
        };

        Self {
            store: store.clone(),
            definition: FunctionDefinition::Host(HostFunctionDefinition { has_env: false }),
            exported: ExportFunction {
                metadata: Some(Arc::new(
                    // # Safety
                    // - All these functions work on all threads
                    // - The host env is `Send`.
                    unsafe {
                        ExportFunctionMetadata::new(
                            host_env,
                            None,
                            host_env_clone_fn,
                            #[cfg(feature = "async")]
                            host_env_set_yielder_fn,
                            host_env_drop_fn,
                        )
                    },
                )),
                vm_function: VMExportFunction {
                    address,
                    kind: VMFunctionKind::Dynamic,
                    vmctx,
                    signature: ty,
                    call_trampoline: None,
                    instance_ref: None,
                },
            },
        }
=======
        let wrapped_func =
            move |_env: &WithoutEnv, args: &[Val]| -> Result<Vec<Val>, RuntimeError> { func(args) };
        Self::new_with_env(store, ty, WithoutEnv, wrapped_func)
>>>>>>> 46024fbc
    }

    /// Creates a new host `Function` (dynamic) with the provided signature and environment.
    ///
    /// If you know the signature of the host function at compile time,
    /// consider using [`Function::new_native_with_env`] for less runtime
    /// overhead.
    ///
    /// # Examples
    ///
    /// ```
    /// # use wasmer::{Function, FunctionType, Type, Store, Value, WasmerEnv};
    /// # let store = Store::default();
    /// #
    /// #[derive(WasmerEnv, Clone)]
    /// struct Env {
    ///   multiplier: i32,
    /// };
    /// let env = Env { multiplier: 2 };
    ///
    /// let signature = FunctionType::new(vec![Type::I32, Type::I32], vec![Type::I32]);
    ///
    /// let f = Function::new_with_env(&store, &signature, env, |env, args| {
    ///     let result = env.multiplier * (args[0].unwrap_i32() + args[1].unwrap_i32());
    ///     Ok(vec![Value::I32(result)])
    /// });
    /// ```
    ///
    /// With constant signature:
    ///
    /// ```
    /// # use wasmer::{Function, FunctionType, Type, Store, Value, WasmerEnv};
    /// # let store = Store::default();
    /// const I32_I32_TO_I32: ([Type; 2], [Type; 1]) = ([Type::I32, Type::I32], [Type::I32]);
    ///
    /// #[derive(WasmerEnv, Clone)]
    /// struct Env {
    ///   multiplier: i32,
    /// };
    /// let env = Env { multiplier: 2 };
    ///
    /// let f = Function::new_with_env(&store, I32_I32_TO_I32, env, |env, args| {
    ///     let result = env.multiplier * (args[0].unwrap_i32() + args[1].unwrap_i32());
    ///     Ok(vec![Value::I32(result)])
    /// });
    /// ```
    #[allow(clippy::cast_ptr_alignment)]
    pub fn new_with_env<FT, F, Env>(store: &Store, ty: FT, env: Env, func: F) -> Self
    where
        FT: Into<FunctionType>,
        F: Fn(&Env, &[Val]) -> Result<Vec<Val>, RuntimeError> + 'static + Send + Sync,
        Env: Sized + WasmerEnv + 'static,
    {
        let ty: FunctionType = ty.into();
        let dynamic_ctx: VMDynamicFunctionContext<DynamicFunction<Env>> =
            VMDynamicFunctionContext::from_context(DynamicFunction {
                env: Box::new(env),
                func: Arc::new(func),
                store: store.clone(),
                function_type: ty.clone(),
            });

        let import_init_function_ptr: for<'a> fn(&'a mut _, &'a _) -> Result<(), _> =
            |env: &mut VMDynamicFunctionContext<DynamicFunction<Env>>,
             instance: &crate::Instance| {
                Env::init_with_instance(&mut *env.ctx.env, instance)
            };

        #[cfg(feature = "async")]
        let (host_env, metadata) = {
            let host_env_set_yielder_fn = |env_ptr, yielder_ptr| {
                let env: &mut Env = unsafe { std::mem::transmute(env_ptr) };
                env.set_yielder(yielder_ptr);
            };

            build_export_function_metadata::<VMDynamicFunctionContext<DynamicFunctionWithEnv<Env>>>(
                dynamic_ctx,
                import_init_function_ptr,
                host_env_set_yielder_fn,
            )
        };

        #[cfg(not(feature = "async"))]
        let (host_env, metadata) = build_export_function_metadata::<
            VMDynamicFunctionContext<DynamicFunction<Env>>,
        >(dynamic_ctx, import_init_function_ptr);

        // We don't yet have the address with the Wasm ABI signature.

        // We don't yet have the address with the Wasm ABI signature.
        // The engine linker will replace the address with one pointing to a
        // generated dynamic trampoline.
        let address = std::ptr::null() as *const VMFunctionBody;
        let vmctx = VMFunctionEnvironment { host_env };

        Self {
            store: store.clone(),
            exported: ExportFunction {
                metadata: Some(Arc::new(metadata)),
                vm_function: VMFunction {
                    address,
                    kind: VMFunctionKind::Dynamic,
                    vmctx,
                    signature: ty,
                    call_trampoline: None,
                    instance_ref: None,
                },
            },
        }
    }

    /// Creates a new host `Function` from a native function.
    ///
    /// The function signature is automatically retrieved using the
    /// Rust typing system.
    ///
    /// # Example
    ///
    /// ```
    /// # use wasmer::{Store, Function};
    /// # let store = Store::default();
    /// #
    /// fn sum(a: i32, b: i32) -> i32 {
    ///     a + b
    /// }
    ///
    /// let f = Function::new_native(&store, sum);
    /// ```
    pub fn new_native<F, Args, Rets, Env>(store: &Store, func: F) -> Self
    where
        F: HostFunction<Args, Rets, WithoutEnv, Env>,
        Args: WasmTypeList,
        Rets: WasmTypeList,
        Env: Sized + 'static,
    {
        if std::mem::size_of::<F>() != 0 {
            Self::closures_unsupported_panic();
        }
        let function = inner::Function::<Args, Rets>::new(func);
        let address = function.address() as *const VMFunctionBody;
        let vmctx = VMFunctionEnvironment {
            host_env: std::ptr::null_mut() as *mut _,
        };
        let signature = function.ty();

        Self {
            store: store.clone(),
            exported: ExportFunction {
                // TODO: figure out what's going on in this function: it takes an `Env`
                // param but also marks itself as not having an env
                metadata: None,
                vm_function: VMFunction {
                    address,
                    vmctx,
                    signature,
                    kind: VMFunctionKind::Static,
                    call_trampoline: None,
                    instance_ref: None,
                },
            },
        }
    }

    /// Creates a new host `Function` from a native function and a provided environment.
    ///
    /// The function signature is automatically retrieved using the
    /// Rust typing system.
    ///
    /// # Example
    ///
    /// ```
    /// # use wasmer::{Store, Function, WasmerEnv};
    /// # let store = Store::default();
    /// #
    /// #[derive(WasmerEnv, Clone)]
    /// struct Env {
    ///     multiplier: i32,
    /// };
    /// let env = Env { multiplier: 2 };
    ///
    /// fn sum_and_multiply(env: &Env, a: i32, b: i32) -> i32 {
    ///     (a + b) * env.multiplier
    /// }
    ///
    /// let f = Function::new_native_with_env(&store, env, sum_and_multiply);
    /// ```
    pub fn new_native_with_env<F, Args, Rets, Env>(store: &Store, env: Env, func: F) -> Self
    where
        F: HostFunction<Args, Rets, WithEnv, Env>,
        Args: WasmTypeList,
        Rets: WasmTypeList,
        Env: Sized + WasmerEnv + 'static,
    {
        if std::mem::size_of::<F>() != 0 {
            Self::closures_unsupported_panic();
        }
        let function = inner::Function::<Args, Rets>::new(func);
        let address = function.address();

        #[cfg(feature = "async")]
        let (host_env, metadata) = {
            let host_env_set_yielder_fn = |env_ptr, yielder_ptr| {
                let env: &mut Env = unsafe { std::mem::transmute(env_ptr) };
                env.set_yielder(yielder_ptr);
            };

            build_export_function_metadata::<Env>(
                env,
                Env::init_with_instance,
                host_env_set_yielder_fn,
            )
        };

        #[cfg(not(feature = "async"))]
        let (host_env, metadata) =
            build_export_function_metadata::<Env>(env, Env::init_with_instance);

        let vmctx = VMFunctionEnvironment { host_env };
        let signature = function.ty();

        Self {
            store: store.clone(),
            exported: ExportFunction {
                metadata: Some(Arc::new(metadata)),
                vm_function: VMFunction {
                    address,
                    kind: VMFunctionKind::Static,
                    vmctx,
                    signature,
                    call_trampoline: None,
                    instance_ref: None,
                },
            },
        }
    }

    /// Function used by the deprecated API to call a function with a `&mut` Env.
    ///
    /// This is not a stable API and may be broken at any time.
    ///
    /// # Safety
    /// - This function is only safe to use from the deprecated API.
    #[doc(hidden)]
    #[cfg(feature = "deprecated")]
    pub unsafe fn new_native_with_unsafe_mutable_env<F, Args, Rets, Env>(
        store: &Store,
        env: Env,
        func: F,
    ) -> Self
    where
        F: HostFunction<Args, Rets, WithUnsafeMutableEnv, Env>,
        Args: WasmTypeList,
        Rets: WasmTypeList,
        Env: UnsafeMutableEnv + WasmerEnv + 'static,
    {
        if std::mem::size_of::<F>() != 0 {
            Self::closures_unsupported_panic();
        }
        let function = inner::Function::<Args, Rets>::new(func);
        let address = function.address();

        let (host_env, metadata) =
            build_export_function_metadata::<Env>(env, Env::init_with_instance);

        let vmctx = VMFunctionEnvironment { host_env };
        let signature = function.ty();

        Self {
            store: store.clone(),
            exported: ExportFunction {
                metadata: Some(Arc::new(metadata)),
                vm_function: VMFunction {
                    address,
                    kind: VMFunctionKind::Static,
                    vmctx,
                    signature,
                    call_trampoline: None,
                    instance_ref: None,
                },
            },
        }
    }

    /// Returns the [`FunctionType`] of the `Function`.
    ///
    /// # Example
    ///
    /// ```
    /// # use wasmer::{Function, Store, Type};
    /// # let store = Store::default();
    /// #
    /// fn sum(a: i32, b: i32) -> i32 {
    ///     a + b
    /// }
    ///
    /// let f = Function::new_native(&store, sum);
    ///
    /// assert_eq!(f.ty().params(), vec![Type::I32, Type::I32]);
    /// assert_eq!(f.ty().results(), vec![Type::I32]);
    /// ```
    pub fn ty(&self) -> &FunctionType {
        &self.exported.vm_function.signature
    }

    /// Returns the [`Store`] where the `Function` belongs.
    pub fn store(&self) -> &Store {
        &self.store
    }

    pub(crate) fn call_wasm(
        &self,
        trampoline: VMTrampoline,
        params: &[Val],
        results: &mut [Val],
    ) -> Result<(), RuntimeError> {
        let format_types_for_error_message = |items: &[Val]| {
            items
                .iter()
                .map(|param| param.ty().to_string())
                .collect::<Vec<String>>()
                .join(", ")
        };
        let signature = self.ty();
        if signature.params().len() != params.len() {
            return Err(RuntimeError::new(format!(
                "Parameters of type [{}] did not match signature {}",
                format_types_for_error_message(params),
                &signature
            )));
        }
        if signature.results().len() != results.len() {
            return Err(RuntimeError::new(format!(
                "Results of type [{}] did not match signature {}",
                format_types_for_error_message(results),
                &signature,
            )));
        }

        let mut values_vec = vec![0; max(params.len(), results.len())];

        // Store the argument values into `values_vec`.
        let param_tys = signature.params().iter();
        for ((arg, slot), ty) in params.iter().zip(&mut values_vec).zip(param_tys) {
            if arg.ty() != *ty {
                let param_types = format_types_for_error_message(params);
                return Err(RuntimeError::new(format!(
                    "Parameters of type [{}] did not match signature {}",
                    param_types, &signature,
                )));
            }
            unsafe {
                arg.write_value_to(slot);
            }
        }

        // Call the trampoline.
        if let Err(error) = unsafe {
            wasmer_call_trampoline(
                self.exported.vm_function.vmctx,
                trampoline,
                self.exported.vm_function.address,
                values_vec.as_mut_ptr() as *mut u8,
            )
        } {
            return Err(RuntimeError::from_trap(error));
        }

        // Load the return values out of `values_vec`.
        for (index, &value_type) in signature.results().iter().enumerate() {
            unsafe {
                let ptr = values_vec.as_ptr().add(index);
                results[index] = Val::read_value_from(&self.store, ptr, value_type);
            }
        }

        Ok(())
    }

    /// Returns the number of parameters that this function takes.
    ///
    /// # Example
    ///
    /// ```
    /// # use wasmer::{Function, Store, Type};
    /// # let store = Store::default();
    /// #
    /// fn sum(a: i32, b: i32) -> i32 {
    ///     a + b
    /// }
    ///
    /// let f = Function::new_native(&store, sum);
    ///
    /// assert_eq!(f.param_arity(), 2);
    /// ```
    pub fn param_arity(&self) -> usize {
        self.ty().params().len()
    }

    /// Returns the number of results this function produces.
    ///
    /// # Example
    ///
    /// ```
    /// # use wasmer::{Function, Store, Type};
    /// # let store = Store::default();
    /// #
    /// fn sum(a: i32, b: i32) -> i32 {
    ///     a + b
    /// }
    ///
    /// let f = Function::new_native(&store, sum);
    ///
    /// assert_eq!(f.result_arity(), 1);
    /// ```
    pub fn result_arity(&self) -> usize {
        self.ty().results().len()
    }

    /// Call the `Function` function.
    ///
    /// Depending on where the Function is defined, it will call it.
    /// 1. If the function is defined inside a WebAssembly, it will call the trampoline
    ///    for the function signature.
    /// 2. If the function is defined in the host (in a native way), it will
    ///    call the trampoline.
    ///
    /// # Examples
    ///
    /// ```
    /// # use wasmer::{imports, wat2wasm, Function, Instance, Module, Store, Type, Value};
    /// # let store = Store::default();
    /// # let wasm_bytes = wat2wasm(r#"
    /// # (module
    /// #   (func (export "sum") (param $x i32) (param $y i32) (result i32)
    /// #     local.get $x
    /// #     local.get $y
    /// #     i32.add
    /// #   ))
    /// # "#.as_bytes()).unwrap();
    /// # let module = Module::new(&store, wasm_bytes).unwrap();
    /// # let import_object = imports! {};
    /// # let instance = Instance::new(&module, &import_object).unwrap();
    /// #
    /// let sum = instance.exports.get_function("sum").unwrap();
    ///
    /// assert_eq!(sum.call(&[Value::I32(1), Value::I32(2)]).unwrap().to_vec(), vec![Value::I32(3)]);
    /// ```
    pub fn call(&self, params: &[Val]) -> Result<Box<[Val]>, RuntimeError> {
        if let Some(trampoline) = self.exported.vm_function.call_trampoline {
            let mut results = vec![Val::null(); self.result_arity()];
            self.call_wasm(trampoline, params, &mut results)?;
            return Ok(results.into_boxed_slice());
        }

        unimplemented!("The function definition isn't supported for the moment");
    }

    pub(crate) fn from_vm_export(store: &Store, wasmer_export: ExportFunction) -> Self {
        Self {
            store: store.clone(),
            exported: wasmer_export,
        }
    }

    pub(crate) fn vm_funcref(&self) -> VMFuncRef {
        let engine = self.store.engine();
        let vmsignature = engine.register_signature(&self.exported.vm_function.signature);
        engine.register_function_metadata(VMCallerCheckedAnyfunc {
            func_ptr: self.exported.vm_function.address,
            type_index: vmsignature,
            vmctx: self.exported.vm_function.vmctx,
        })
    }

    /// Transform this WebAssembly function into a function with the
    /// native ABI. See [`NativeFunc`] to learn more.
    ///
    /// # Examples
    ///
    /// ```
    /// # use wasmer::{imports, wat2wasm, Function, Instance, Module, Store, Type, Value};
    /// # let store = Store::default();
    /// # let wasm_bytes = wat2wasm(r#"
    /// # (module
    /// #   (func (export "sum") (param $x i32) (param $y i32) (result i32)
    /// #     local.get $x
    /// #     local.get $y
    /// #     i32.add
    /// #   ))
    /// # "#.as_bytes()).unwrap();
    /// # let module = Module::new(&store, wasm_bytes).unwrap();
    /// # let import_object = imports! {};
    /// # let instance = Instance::new(&module, &import_object).unwrap();
    /// #
    /// let sum = instance.exports.get_function("sum").unwrap();
    /// let sum_native = sum.native::<(i32, i32), i32>().unwrap();
    ///
    /// assert_eq!(sum_native.call(1, 2).unwrap(), 3);
    /// ```
    ///
    /// # Errors
    ///
    /// If the `Args` generic parameter does not match the exported function
    /// an error will be raised:
    ///
    /// ```should_panic
    /// # use wasmer::{imports, wat2wasm, Function, Instance, Module, Store, Type, Value};
    /// # let store = Store::default();
    /// # let wasm_bytes = wat2wasm(r#"
    /// # (module
    /// #   (func (export "sum") (param $x i32) (param $y i32) (result i32)
    /// #     local.get $x
    /// #     local.get $y
    /// #     i32.add
    /// #   ))
    /// # "#.as_bytes()).unwrap();
    /// # let module = Module::new(&store, wasm_bytes).unwrap();
    /// # let import_object = imports! {};
    /// # let instance = Instance::new(&module, &import_object).unwrap();
    /// #
    /// let sum = instance.exports.get_function("sum").unwrap();
    ///
    /// // This results in an error: `RuntimeError`
    /// let sum_native = sum.native::<(i64, i64), i32>().unwrap();
    /// ```
    ///
    /// If the `Rets` generic parameter does not match the exported function
    /// an error will be raised:
    ///
    /// ```should_panic
    /// # use wasmer::{imports, wat2wasm, Function, Instance, Module, Store, Type, Value};
    /// # let store = Store::default();
    /// # let wasm_bytes = wat2wasm(r#"
    /// # (module
    /// #   (func (export "sum") (param $x i32) (param $y i32) (result i32)
    /// #     local.get $x
    /// #     local.get $y
    /// #     i32.add
    /// #   ))
    /// # "#.as_bytes()).unwrap();
    /// # let module = Module::new(&store, wasm_bytes).unwrap();
    /// # let import_object = imports! {};
    /// # let instance = Instance::new(&module, &import_object).unwrap();
    /// #
    /// let sum = instance.exports.get_function("sum").unwrap();
    ///
    /// // This results in an error: `RuntimeError`
    /// let sum_native = sum.native::<(i32, i32), i64>().unwrap();
    /// ```
    pub fn native<Args, Rets>(&self) -> Result<NativeFunc<Args, Rets>, RuntimeError>
    where
        Args: WasmTypeList,
        Rets: WasmTypeList,
    {
        // type check
        {
            let expected = self.exported.vm_function.signature.params();
            let given = Args::wasm_types();

            if expected != given {
                return Err(RuntimeError::new(format!(
                    "given types (`{:?}`) for the function arguments don't match the actual types (`{:?}`)",
                    given,
                    expected,
                )));
            }
        }

        {
            let expected = self.exported.vm_function.signature.results();
            let given = Rets::wasm_types();

            if expected != given {
                // todo: error result types don't match
                return Err(RuntimeError::new(format!(
                    "given types (`{:?}`) for the function results don't match the actual types (`{:?}`)",
                    given,
                    expected,
                )));
            }
        }

        Ok(NativeFunc::new(self.store.clone(), self.exported.clone()))
    }

    #[track_caller]
    fn closures_unsupported_panic() -> ! {
        unimplemented!("Closures (functions with captured environments) are currently unsupported with native functions. See: https://github.com/wasmerio/wasmer/issues/1840")
    }
}

impl<'a> Exportable<'a> for Function {
    fn to_export(&self) -> Export {
        self.exported.clone().into()
    }

    fn get_self_from_extern(_extern: &'a Extern) -> Result<&'a Self, ExportError> {
        match _extern {
            Extern::Function(func) => Ok(func),
            _ => Err(ExportError::IncompatibleType),
        }
    }
}

impl fmt::Debug for Function {
    fn fmt(&self, formatter: &mut fmt::Formatter) -> fmt::Result {
        formatter
            .debug_struct("Function")
            .field("ty", &self.ty())
            .finish()
    }
}

/// This trait is one that all dynamic functions must fulfill.
pub(crate) trait VMDynamicFunction: Send + Sync {
    fn call(&self, args: &[Val]) -> Result<Vec<Val>, RuntimeError>;
    fn function_type(&self) -> &FunctionType;
    fn store(&self) -> &Store;
}

pub(crate) struct DynamicFunction<Env>
where
    Env: Sized + 'static + Send + Sync,
{
    function_type: FunctionType,
    #[allow(clippy::type_complexity)]
    func: Arc<dyn Fn(&Env, &[Val]) -> Result<Vec<Val>, RuntimeError> + 'static + Send + Sync>,
    store: Store,
    env: Box<Env>,
}

impl<Env: Sized + Clone + 'static + Send + Sync> Clone for DynamicFunction<Env> {
    fn clone(&self) -> Self {
        Self {
            env: self.env.clone(),
            function_type: self.function_type.clone(),
            store: self.store.clone(),
            func: self.func.clone(),
        }
    }
}

impl<Env> VMDynamicFunction for DynamicFunction<Env>
where
    Env: Sized + 'static + Send + Sync,
{
    fn call(&self, args: &[Val]) -> Result<Vec<Val>, RuntimeError> {
        (*self.func)(&*self.env, &args)
    }
    fn function_type(&self) -> &FunctionType {
        &self.function_type
    }
    fn store(&self) -> &Store {
        &self.store
    }
}

trait VMDynamicFunctionCall<T: VMDynamicFunction> {
    fn from_context(ctx: T) -> Self;
    fn address_ptr() -> *const VMFunctionBody;
    unsafe fn func_wrapper(&self, values_vec: *mut i128);
}

impl<T: VMDynamicFunction> VMDynamicFunctionCall<T> for VMDynamicFunctionContext<T> {
    fn from_context(ctx: T) -> Self {
        Self {
            address: Self::address_ptr(),
            ctx,
        }
    }

    fn address_ptr() -> *const VMFunctionBody {
        Self::func_wrapper as *const () as *const VMFunctionBody
    }

    // This function wraps our func, to make it compatible with the
    // reverse trampoline signature
    unsafe fn func_wrapper(
        // Note: we use the trick that the first param to this function is the `VMDynamicFunctionContext`
        // itself, so rather than doing `dynamic_ctx: &VMDynamicFunctionContext<T>`, we simplify it a bit
        &self,
        values_vec: *mut i128,
    ) {
        use std::panic::{self, AssertUnwindSafe};
        let result = panic::catch_unwind(AssertUnwindSafe(|| {
            let func_ty = self.ctx.function_type();
            let mut args = Vec::with_capacity(func_ty.params().len());
            let store = self.ctx.store();
            for (i, ty) in func_ty.params().iter().enumerate() {
                args.push(Val::read_value_from(store, values_vec.add(i), *ty));
            }
            let returns = self.ctx.call(&args)?;

            // We need to dynamically check that the returns
            // match the expected types, as well as expected length.
            let return_types = returns.iter().map(|ret| ret.ty()).collect::<Vec<_>>();
            if return_types != func_ty.results() {
                return Err(RuntimeError::new(format!(
                    "Dynamic function returned wrong signature. Expected {:?} but got {:?}",
                    func_ty.results(),
                    return_types
                )));
            }
            for (i, ret) in returns.iter().enumerate() {
                ret.write_value_to(values_vec.add(i));
            }
            Ok(())
        })); // We get extern ref drops at the end of this block that we don't need.
             // By preventing extern ref incs in the code above we can save the work of
             // incrementing and decrementing. However the logic as-is is correct.

        match result {
            Ok(Ok(())) => {}
            Ok(Err(trap)) => raise_user_trap(Box::new(trap)),
            Err(panic) => resume_panic(panic),
        }
    }
}

/// This private inner module contains the low-level implementation
/// for `Function` and its siblings.
mod inner {
    use std::array::TryFromSliceError;
    use std::convert::{Infallible, TryInto};
    use std::error::Error;
    use std::marker::PhantomData;
    use std::panic::{self, AssertUnwindSafe};

    #[cfg(feature = "experimental-reference-types-extern-ref")]
    pub use wasmer_types::{ExternRef, VMExternRef};
    use wasmer_types::{FunctionType, NativeWasmType, Type};
    use wasmer_vm::{raise_user_trap, resume_panic, VMFunctionBody};

    /// A trait to convert a Rust value to a `WasmNativeType` value,
    /// or to convert `WasmNativeType` value to a Rust value.
    ///
    /// This trait should ideally be split into two traits:
    /// `FromNativeWasmType` and `ToNativeWasmType` but it creates a
    /// non-negligible complexity in the `WasmTypeList`
    /// implementation.
    pub unsafe trait FromToNativeWasmType
    where
        Self: Sized,
    {
        /// Native Wasm type.
        type Native: NativeWasmType;

        /// Convert a value of kind `Self::Native` to `Self`.
        ///
        /// # Panics
        ///
        /// This method panics if `native` cannot fit in the `Self`
        /// type`.
        fn from_native(native: Self::Native) -> Self;

        /// Convert self to `Self::Native`.
        ///
        /// # Panics
        ///
        /// This method panics if `self` cannot fit in the
        /// `Self::Native` type.
        fn to_native(self) -> Self::Native;
    }

    macro_rules! from_to_native_wasm_type {
        ( $( $type:ty => $native_type:ty ),* ) => {
            $(
                #[allow(clippy::use_self)]
                unsafe impl FromToNativeWasmType for $type {
                    type Native = $native_type;

                    #[inline]
                    fn from_native(native: Self::Native) -> Self {
                        native as Self
                    }

                    #[inline]
                    fn to_native(self) -> Self::Native {
                        self as Self::Native
                    }
                }
            )*
        };
    }

    macro_rules! from_to_native_wasm_type_same_size {
        ( $( $type:ty => $native_type:ty ),* ) => {
            $(
                #[allow(clippy::use_self)]
                unsafe impl FromToNativeWasmType for $type {
                    type Native = $native_type;

                    #[inline]
                    fn from_native(native: Self::Native) -> Self {
                        Self::from_ne_bytes(Self::Native::to_ne_bytes(native))
                    }

                    #[inline]
                    fn to_native(self) -> Self::Native {
                        Self::Native::from_ne_bytes(Self::to_ne_bytes(self))
                    }
                }
            )*
        };
    }

    from_to_native_wasm_type!(
        i8 => i32,
        u8 => i32,
        i16 => i32,
        u16 => i32
    );

    from_to_native_wasm_type_same_size!(
        i32 => i32,
        u32 => i32,
        i64 => i64,
        u64 => i64,
        f32 => f32,
        f64 => f64
    );

    #[cfg(feature = "experimental-reference-types-extern-ref")]
    unsafe impl FromToNativeWasmType for ExternRef {
        type Native = VMExternRef;

        fn to_native(self) -> Self::Native {
            self.into()
        }
        fn from_native(n: Self::Native) -> Self {
            n.into()
        }
    }

    #[cfg(test)]
    mod test_from_to_native_wasm_type {
        use super::*;

        #[test]
        fn test_to_native() {
            assert_eq!(7i8.to_native(), 7i32);
            assert_eq!(7u8.to_native(), 7i32);
            assert_eq!(7i16.to_native(), 7i32);
            assert_eq!(7u16.to_native(), 7i32);
            assert_eq!(u32::MAX.to_native(), -1);
        }

        #[test]
        fn test_to_native_same_size() {
            assert_eq!(7i32.to_native(), 7i32);
            assert_eq!(7u32.to_native(), 7i32);
            assert_eq!(7i64.to_native(), 7i64);
            assert_eq!(7u64.to_native(), 7i64);
            assert_eq!(7f32.to_native(), 7f32);
            assert_eq!(7f64.to_native(), 7f64);
        }
    }

    /// The `WasmTypeList` trait represents a tuple (list) of Wasm
    /// typed values. It is used to get low-level representation of
    /// such a tuple.
    pub trait WasmTypeList
    where
        Self: Sized,
    {
        /// The C type (a struct) that can hold/represent all the
        /// represented values.
        type CStruct;

        /// The array type that can hold all the represented values.
        ///
        /// Note that all values are stored in their binary form.
        type Array: AsMut<[i128]>;

        /// Constructs `Self` based on an array of values.
        fn from_array(array: Self::Array) -> Self;

        /// Constructs `Self` based on a slice of values.
        ///
        /// `from_slice` returns a `Result` because it is possible
        /// that the slice doesn't have the same size than
        /// `Self::Array`, in which circumstance an error of kind
        /// `TryFromSliceError` will be returned.
        fn from_slice(slice: &[i128]) -> Result<Self, TryFromSliceError>;

        /// Builds and returns an array of type `Array` from a tuple
        /// (list) of values.
        fn into_array(self) -> Self::Array;

        /// Allocates and return an empty array of type `Array` that
        /// will hold a tuple (list) of values, usually to hold the
        /// returned values of a WebAssembly function call.
        fn empty_array() -> Self::Array;

        /// Builds a tuple (list) of values from a C struct of type
        /// `CStruct`.
        fn from_c_struct(c_struct: Self::CStruct) -> Self;

        /// Builds and returns a C struct of type `CStruct` from a
        /// tuple (list) of values.
        fn into_c_struct(self) -> Self::CStruct;

        /// Get the Wasm types for the tuple (list) of currently
        /// represented values.
        fn wasm_types() -> &'static [Type];
    }

    /// The `IntoResult` trait turns a `WasmTypeList` into a
    /// `Result<WasmTypeList, Self::Error>`.
    ///
    /// It is mostly used to turn result values of a Wasm function
    /// call into a `Result`.
    pub trait IntoResult<T>
    where
        T: WasmTypeList,
    {
        /// The error type for this trait.
        type Error: Error + Sync + Send + 'static;

        /// Transforms `Self` into a `Result`.
        fn into_result(self) -> Result<T, Self::Error>;
    }

    impl<T> IntoResult<T> for T
    where
        T: WasmTypeList,
    {
        // `T` is not a `Result`, it's already a value, so no error
        // can be built.
        type Error = Infallible;

        fn into_result(self) -> Result<Self, Infallible> {
            Ok(self)
        }
    }

    impl<T, E> IntoResult<T> for Result<T, E>
    where
        T: WasmTypeList,
        E: Error + Sync + Send + 'static,
    {
        type Error = E;

        fn into_result(self) -> Self {
            self
        }
    }

    #[cfg(test)]
    mod test_into_result {
        use super::*;
        use std::convert::Infallible;

        #[test]
        fn test_into_result_over_t() {
            let x: i32 = 42;
            let result_of_x: Result<i32, Infallible> = x.into_result();

            assert_eq!(result_of_x.unwrap(), x);
        }

        #[test]
        fn test_into_result_over_result() {
            {
                let x: Result<i32, Infallible> = Ok(42);
                let result_of_x: Result<i32, Infallible> = x.into_result();

                assert_eq!(result_of_x, x);
            }

            {
                use std::{error, fmt};

                #[derive(Debug, PartialEq)]
                struct E;

                impl fmt::Display for E {
                    fn fmt(&self, formatter: &mut fmt::Formatter<'_>) -> fmt::Result {
                        write!(formatter, "E")
                    }
                }

                impl error::Error for E {}

                let x: Result<Infallible, E> = Err(E);
                let result_of_x: Result<Infallible, E> = x.into_result();

                assert_eq!(result_of_x.unwrap_err(), E);
            }
        }
    }

    /// The `HostFunction` trait represents the set of functions that
    /// can be used as host function. To uphold this statement, it is
    /// necessary for a function to be transformed into a pointer to
    /// `VMFunctionBody`.
    pub trait HostFunction<Args, Rets, Kind, T>
    where
        Args: WasmTypeList,
        Rets: WasmTypeList,
        Kind: HostFunctionKind,
        T: Sized,
        Self: Sized,
    {
        /// Get the pointer to the function body.
        fn function_body_ptr(self) -> *const VMFunctionBody;
    }

    /// Marker trait to limit what the hidden APIs needed for the deprecated API
    /// can be used on.
    ///
    /// Marks an environment as being passed by `&mut`.
    #[cfg(feature = "deprecated")]
    #[doc(hidden)]
    pub unsafe trait UnsafeMutableEnv: Sized {}

    /// Empty trait to specify the kind of `HostFunction`: With or
    /// without an environment.
    ///
    /// This trait is never aimed to be used by a user. It is used by
    /// the trait system to automatically generate the appropriate
    /// host functions.
    #[doc(hidden)]
    pub trait HostFunctionKind {}

    /// An empty struct to help Rust typing to determine
    /// when a `HostFunction` does have an environment.
    pub struct WithEnv;

    impl HostFunctionKind for WithEnv {}

    /// An empty struct to help Rust typing to determine
    /// when a `HostFunction` has an environment.
    ///
    /// This environment is passed by `&mut` and exists solely for the deprecated
    /// API.
    #[cfg(feature = "deprecated")]
    #[doc(hidden)]
    pub struct WithUnsafeMutableEnv;

    #[cfg(feature = "deprecated")]
    impl HostFunctionKind for WithUnsafeMutableEnv {}

    /// An empty struct to help Rust typing to determine
    /// when a `HostFunction` does not have an environment.
    #[derive(Clone)]
    pub struct WithoutEnv;

    impl HostFunctionKind for WithoutEnv {}

    /// Represents a low-level Wasm static host function. See
    /// `super::Function::new` and `super::Function::new_env` to learn
    /// more.
    #[derive(Clone, Debug, Hash, PartialEq, Eq)]
    pub struct Function<Args = (), Rets = ()> {
        address: *const VMFunctionBody,
        _phantom: PhantomData<(Args, Rets)>,
    }

    unsafe impl<Args, Rets> Send for Function<Args, Rets> {}

    impl<Args, Rets> Function<Args, Rets>
    where
        Args: WasmTypeList,
        Rets: WasmTypeList,
    {
        /// Creates a new `Function`.
        pub fn new<F, T, E>(function: F) -> Self
        where
            F: HostFunction<Args, Rets, T, E>,
            T: HostFunctionKind,
            E: Sized,
        {
            Self {
                address: function.function_body_ptr(),
                _phantom: PhantomData,
            }
        }

        /// Get the function type of this `Function`.
        pub fn ty(&self) -> FunctionType {
            FunctionType::new(Args::wasm_types(), Rets::wasm_types())
        }

        /// Get the address of this `Function`.
        pub fn address(&self) -> *const VMFunctionBody {
            self.address
        }
    }

    macro_rules! impl_host_function {
        ( [$c_struct_representation:ident]
           $c_struct_name:ident,
           $( $x:ident ),* ) => {

            /// A structure with a C-compatible representation that can hold a set of Wasm values.
            /// This type is used by `WasmTypeList::CStruct`.
            #[repr($c_struct_representation)]
            pub struct $c_struct_name< $( $x ),* > ( $( <$x as FromToNativeWasmType>::Native ),* )
            where
                $( $x: FromToNativeWasmType ),*;

            // Implement `WasmTypeList` for a specific tuple.
            #[allow(unused_parens, dead_code)]
            impl< $( $x ),* >
                WasmTypeList
            for
                ( $( $x ),* )
            where
                $( $x: FromToNativeWasmType ),*
            {
                type CStruct = $c_struct_name< $( $x ),* >;

                type Array = [i128; count_idents!( $( $x ),* )];

                fn from_array(array: Self::Array) -> Self {
                    // Unpack items of the array.
                    #[allow(non_snake_case)]
                    let [ $( $x ),* ] = array;

                    // Build the tuple.
                    (
                        $(
                            FromToNativeWasmType::from_native(NativeWasmType::from_binary($x))
                        ),*
                    )
                }

                fn from_slice(slice: &[i128]) -> Result<Self, TryFromSliceError> {
                    Ok(Self::from_array(slice.try_into()?))
                }

                fn into_array(self) -> Self::Array {
                    // Unpack items of the tuple.
                    #[allow(non_snake_case)]
                    let ( $( $x ),* ) = self;

                    // Build the array.
                    [
                        $(
                            FromToNativeWasmType::to_native($x).to_binary()
                        ),*
                    ]
                }

                fn empty_array() -> Self::Array {
                    // Build an array initialized with `0`.
                    [0; count_idents!( $( $x ),* )]
                }

                fn from_c_struct(c_struct: Self::CStruct) -> Self {
                    // Unpack items of the C structure.
                    #[allow(non_snake_case)]
                    let $c_struct_name( $( $x ),* ) = c_struct;

                    (
                        $(
                            FromToNativeWasmType::from_native($x)
                        ),*
                    )
                }

                #[allow(unused_parens, non_snake_case)]
                fn into_c_struct(self) -> Self::CStruct {
                    // Unpack items of the tuple.
                    let ( $( $x ),* ) = self;

                    // Build the C structure.
                    $c_struct_name(
                        $(
                            FromToNativeWasmType::to_native($x)
                        ),*
                    )
                }

                fn wasm_types() -> &'static [Type] {
                    &[
                        $(
                            $x::Native::WASM_TYPE
                        ),*
                    ]
                }
            }

            // Implement `HostFunction` for a function that has the same arity than the tuple.
            // This specific function has no environment.
            #[allow(unused_parens)]
            impl< $( $x, )* Rets, RetsAsResult, Func >
                HostFunction<( $( $x ),* ), Rets, WithoutEnv, ()>
            for
                Func
            where
                $( $x: FromToNativeWasmType, )*
                Rets: WasmTypeList,
                RetsAsResult: IntoResult<Rets>,
                Func: Fn($( $x , )*) -> RetsAsResult + 'static + Send,
            {
                #[allow(non_snake_case)]
                fn function_body_ptr(self) -> *const VMFunctionBody {
                    /// This is a function that wraps the real host
                    /// function. Its address will be used inside the
                    /// runtime.
                    extern fn func_wrapper<$( $x, )* Rets, RetsAsResult, Func>( _: usize, $( $x: $x::Native, )* ) -> Rets::CStruct
                    where
                        $( $x: FromToNativeWasmType, )*
                        Rets: WasmTypeList,
                        RetsAsResult: IntoResult<Rets>,
                        Func: Fn( $( $x ),* ) -> RetsAsResult + 'static
                    {
                        let func: &Func = unsafe { &*(&() as *const () as *const Func) };
                        let result = panic::catch_unwind(AssertUnwindSafe(|| {
                            func( $( FromToNativeWasmType::from_native($x) ),* ).into_result()
                        }));

                        match result {
                            Ok(Ok(result)) => return result.into_c_struct(),
                            Ok(Err(trap)) => unsafe { raise_user_trap(Box::new(trap)) },
                            Err(panic) => unsafe { resume_panic(panic) },
                        }
                    }

                    func_wrapper::< $( $x, )* Rets, RetsAsResult, Self > as *const VMFunctionBody
                }
            }

            // Implement `HostFunction` for a function that has the same arity than the tuple.
            // This specific function has an environment.
            #[allow(unused_parens)]
            impl< $( $x, )* Rets, RetsAsResult, Env, Func >
                HostFunction<( $( $x ),* ), Rets, WithEnv, Env>
            for
                Func
            where
                $( $x: FromToNativeWasmType, )*
                Rets: WasmTypeList,
                RetsAsResult: IntoResult<Rets>,
                Env: Sized,
                Func: Fn(&Env, $( $x , )*) -> RetsAsResult + Send + 'static,
            {
                #[allow(non_snake_case)]
                fn function_body_ptr(self) -> *const VMFunctionBody {
                    /// This is a function that wraps the real host
                    /// function. Its address will be used inside the
                    /// runtime.
                    extern fn func_wrapper<$( $x, )* Rets, RetsAsResult, Env, Func>( env: &Env, $( $x: $x::Native, )* ) -> Rets::CStruct
                    where
                        $( $x: FromToNativeWasmType, )*
                        Rets: WasmTypeList,
                        RetsAsResult: IntoResult<Rets>,
                        Env: Sized,
                        Func: Fn(&Env, $( $x ),* ) -> RetsAsResult + 'static
                    {
                        let func: &Func = unsafe { &*(&() as *const () as *const Func) };

                        let result = panic::catch_unwind(AssertUnwindSafe(|| {
                            func(env, $( FromToNativeWasmType::from_native($x) ),* ).into_result()
                        }));

                        match result {
                            Ok(Ok(result)) => return result.into_c_struct(),
                            Ok(Err(trap)) => unsafe { raise_user_trap(Box::new(trap)) },
                            Err(panic) => unsafe { resume_panic(panic) },
                        }
                    }

                    func_wrapper::< $( $x, )* Rets, RetsAsResult, Env, Self > as *const VMFunctionBody
                }
            }

            // Implement `HostFunction` for a function that has the same arity than the tuple.
            // This specific function has an environment.
            #[doc(hidden)]
            #[cfg(feature = "deprecated")]
            #[allow(unused_parens)]
            impl< $( $x, )* Rets, RetsAsResult, Env, Func >
                HostFunction<( $( $x ),* ), Rets, WithUnsafeMutableEnv, Env>
            for
                Func
            where
                $( $x: FromToNativeWasmType, )*
                Rets: WasmTypeList,
                RetsAsResult: IntoResult<Rets>,
                Env: UnsafeMutableEnv,
                Func: Fn(&mut Env, $( $x , )*) -> RetsAsResult + Send + 'static,
            {
                #[allow(non_snake_case)]
                fn function_body_ptr(self) -> *const VMFunctionBody {
                    /// This is a function that wraps the real host
                    /// function. Its address will be used inside the
                    /// runtime.
                    extern fn func_wrapper<$( $x, )* Rets, RetsAsResult, Env, Func>( env: &mut Env, $( $x: $x::Native, )* ) -> Rets::CStruct
                    where
                        $( $x: FromToNativeWasmType, )*
                        Rets: WasmTypeList,
                        RetsAsResult: IntoResult<Rets>,
                        Env: Sized,
                        Func: Fn(&mut Env, $( $x ),* ) -> RetsAsResult + 'static
                    {
                        let func: &Func = unsafe { &*(&() as *const () as *const Func) };

                        let result = panic::catch_unwind(AssertUnwindSafe(|| {
                            func(env, $( FromToNativeWasmType::from_native($x) ),* ).into_result()
                        }));

                        match result {
                            Ok(Ok(result)) => return result.into_c_struct(),
                            Ok(Err(trap)) => unsafe { raise_user_trap(Box::new(trap)) },
                            Err(panic) => unsafe { resume_panic(panic) },
                        }
                    }

                    func_wrapper::< $( $x, )* Rets, RetsAsResult, Env, Self > as *const VMFunctionBody
                }
            }
        };
    }

    // Black-magic to count the number of identifiers at compile-time.
    macro_rules! count_idents {
        ( $($idents:ident),* ) => {
            {
                #[allow(dead_code, non_camel_case_types)]
                enum Idents { $( $idents, )* __CountIdentsLast }
                const COUNT: usize = Idents::__CountIdentsLast as usize;
                COUNT
            }
        };
    }

    // Here we go! Let's generate all the C struct, `WasmTypeList`
    // implementations and `HostFunction` implementations.
    impl_host_function!([C] S0,);
    impl_host_function!([transparent] S1, A1);
    impl_host_function!([C] S2, A1, A2);
    impl_host_function!([C] S3, A1, A2, A3);
    impl_host_function!([C] S4, A1, A2, A3, A4);
    impl_host_function!([C] S5, A1, A2, A3, A4, A5);
    impl_host_function!([C] S6, A1, A2, A3, A4, A5, A6);
    impl_host_function!([C] S7, A1, A2, A3, A4, A5, A6, A7);
    impl_host_function!([C] S8, A1, A2, A3, A4, A5, A6, A7, A8);
    impl_host_function!([C] S9, A1, A2, A3, A4, A5, A6, A7, A8, A9);
    impl_host_function!([C] S10, A1, A2, A3, A4, A5, A6, A7, A8, A9, A10);
    impl_host_function!([C] S11, A1, A2, A3, A4, A5, A6, A7, A8, A9, A10, A11);
    impl_host_function!([C] S12, A1, A2, A3, A4, A5, A6, A7, A8, A9, A10, A11, A12);
    impl_host_function!([C] S13, A1, A2, A3, A4, A5, A6, A7, A8, A9, A10, A11, A12, A13);
    impl_host_function!([C] S14, A1, A2, A3, A4, A5, A6, A7, A8, A9, A10, A11, A12, A13, A14);
    impl_host_function!([C] S15, A1, A2, A3, A4, A5, A6, A7, A8, A9, A10, A11, A12, A13, A14, A15);
    impl_host_function!([C] S16, A1, A2, A3, A4, A5, A6, A7, A8, A9, A10, A11, A12, A13, A14, A15, A16);
    impl_host_function!([C] S17, A1, A2, A3, A4, A5, A6, A7, A8, A9, A10, A11, A12, A13, A14, A15, A16, A17);
    impl_host_function!([C] S18, A1, A2, A3, A4, A5, A6, A7, A8, A9, A10, A11, A12, A13, A14, A15, A16, A17, A18);
    impl_host_function!([C] S19, A1, A2, A3, A4, A5, A6, A7, A8, A9, A10, A11, A12, A13, A14, A15, A16, A17, A18, A19);
    impl_host_function!([C] S20, A1, A2, A3, A4, A5, A6, A7, A8, A9, A10, A11, A12, A13, A14, A15, A16, A17, A18, A19, A20);
    impl_host_function!([C] S21, A1, A2, A3, A4, A5, A6, A7, A8, A9, A10, A11, A12, A13, A14, A15, A16, A17, A18, A19, A20, A21);
    impl_host_function!([C] S22, A1, A2, A3, A4, A5, A6, A7, A8, A9, A10, A11, A12, A13, A14, A15, A16, A17, A18, A19, A20, A21, A22);
    impl_host_function!([C] S23, A1, A2, A3, A4, A5, A6, A7, A8, A9, A10, A11, A12, A13, A14, A15, A16, A17, A18, A19, A20, A21, A22, A23);
    impl_host_function!([C] S24, A1, A2, A3, A4, A5, A6, A7, A8, A9, A10, A11, A12, A13, A14, A15, A16, A17, A18, A19, A20, A21, A22, A23, A24);
    impl_host_function!([C] S25, A1, A2, A3, A4, A5, A6, A7, A8, A9, A10, A11, A12, A13, A14, A15, A16, A17, A18, A19, A20, A21, A22, A23, A24, A25);
    impl_host_function!([C] S26, A1, A2, A3, A4, A5, A6, A7, A8, A9, A10, A11, A12, A13, A14, A15, A16, A17, A18, A19, A20, A21, A22, A23, A24, A25, A26);

    // Implement `WasmTypeList` on `Infallible`, which means that
    // `Infallible` can be used as a returned type of a host function
    // to express that it doesn't return, or to express that it cannot
    // fail (with `Result<_, Infallible>`).
    impl WasmTypeList for Infallible {
        type CStruct = Self;
        type Array = [i128; 0];

        fn from_array(_: Self::Array) -> Self {
            unreachable!()
        }

        fn from_slice(_: &[i128]) -> Result<Self, TryFromSliceError> {
            unreachable!()
        }

        fn into_array(self) -> Self::Array {
            []
        }

        fn empty_array() -> Self::Array {
            unreachable!()
        }

        fn from_c_struct(_: Self::CStruct) -> Self {
            unreachable!()
        }

        fn into_c_struct(self) -> Self::CStruct {
            unreachable!()
        }

        fn wasm_types() -> &'static [Type] {
            &[]
        }
    }

    #[cfg(test)]
    mod test_wasm_type_list {
        use super::*;
        use wasmer_types::Type;

        #[test]
        fn test_from_array() {
            assert_eq!(<()>::from_array([]), ());
            assert_eq!(<i32>::from_array([1]), (1i32));
            assert_eq!(<(i32, i64)>::from_array([1, 2]), (1i32, 2i64));
            assert_eq!(
                <(i32, i64, f32, f64)>::from_array([
                    1,
                    2,
                    (3.1f32).to_bits().into(),
                    (4.2f64).to_bits().into()
                ]),
                (1, 2, 3.1f32, 4.2f64)
            );
        }

        #[test]
        fn test_into_array() {
            assert_eq!(().into_array(), []);
            assert_eq!((1).into_array(), [1]);
            assert_eq!((1i32, 2i64).into_array(), [1, 2]);
            assert_eq!(
                (1i32, 2i32, 3.1f32, 4.2f64).into_array(),
                [1, 2, (3.1f32).to_bits().into(), (4.2f64).to_bits().into()]
            );
        }

        #[test]
        fn test_empty_array() {
            assert_eq!(<()>::empty_array().len(), 0);
            assert_eq!(<i32>::empty_array().len(), 1);
            assert_eq!(<(i32, i64)>::empty_array().len(), 2);
        }

        #[test]
        fn test_from_c_struct() {
            assert_eq!(<()>::from_c_struct(S0()), ());
            assert_eq!(<i32>::from_c_struct(S1(1)), (1i32));
            assert_eq!(<(i32, i64)>::from_c_struct(S2(1, 2)), (1i32, 2i64));
            assert_eq!(
                <(i32, i64, f32, f64)>::from_c_struct(S4(1, 2, 3.1, 4.2)),
                (1i32, 2i64, 3.1f32, 4.2f64)
            );
        }

        #[test]
        fn test_wasm_types_for_uni_values() {
            assert_eq!(<i32>::wasm_types(), [Type::I32]);
            assert_eq!(<i64>::wasm_types(), [Type::I64]);
            assert_eq!(<f32>::wasm_types(), [Type::F32]);
            assert_eq!(<f64>::wasm_types(), [Type::F64]);
        }

        #[test]
        fn test_wasm_types_for_multi_values() {
            assert_eq!(<(i32, i32)>::wasm_types(), [Type::I32, Type::I32]);
            assert_eq!(<(i64, i64)>::wasm_types(), [Type::I64, Type::I64]);
            assert_eq!(<(f32, f32)>::wasm_types(), [Type::F32, Type::F32]);
            assert_eq!(<(f64, f64)>::wasm_types(), [Type::F64, Type::F64]);

            assert_eq!(
                <(i32, i64, f32, f64)>::wasm_types(),
                [Type::I32, Type::I64, Type::F32, Type::F64]
            );
        }
    }

    #[allow(non_snake_case)]
    #[cfg(test)]
    mod test_function {
        use super::*;
        use wasmer_types::Type;

        fn func() {}
        fn func__i32() -> i32 {
            0
        }
        fn func_i32(_a: i32) {}
        fn func_i32__i32(a: i32) -> i32 {
            a * 2
        }
        fn func_i32_i32__i32(a: i32, b: i32) -> i32 {
            a + b
        }
        fn func_i32_i32__i32_i32(a: i32, b: i32) -> (i32, i32) {
            (a, b)
        }
        fn func_f32_i32__i32_f32(a: f32, b: i32) -> (i32, f32) {
            (b, a)
        }

        #[test]
        fn test_function_types() {
            assert_eq!(Function::new(func).ty(), FunctionType::new(vec![], vec![]));
            assert_eq!(
                Function::new(func__i32).ty(),
                FunctionType::new(vec![], vec![Type::I32])
            );
            assert_eq!(
                Function::new(func_i32).ty(),
                FunctionType::new(vec![Type::I32], vec![])
            );
            assert_eq!(
                Function::new(func_i32__i32).ty(),
                FunctionType::new(vec![Type::I32], vec![Type::I32])
            );
            assert_eq!(
                Function::new(func_i32_i32__i32).ty(),
                FunctionType::new(vec![Type::I32, Type::I32], vec![Type::I32])
            );
            assert_eq!(
                Function::new(func_i32_i32__i32_i32).ty(),
                FunctionType::new(vec![Type::I32, Type::I32], vec![Type::I32, Type::I32])
            );
            assert_eq!(
                Function::new(func_f32_i32__i32_f32).ty(),
                FunctionType::new(vec![Type::F32, Type::I32], vec![Type::I32, Type::F32])
            );
        }

        #[test]
        fn test_function_pointer() {
            let f = Function::new(func_i32__i32);
            let function = unsafe { std::mem::transmute::<_, fn(usize, i32) -> i32>(f.address) };
            assert_eq!(function(0, 3), 6);
        }
    }
}<|MERGE_RESOLUTION|>--- conflicted
+++ resolved
@@ -12,7 +12,6 @@
 
 use loupe::MemoryUsage;
 use std::cmp::max;
-use std::ffi::c_void;
 use std::fmt;
 use std::sync::Arc;
 use wasmer_engine::{Export, ExportFunction, ExportFunctionMetadata};
@@ -196,75 +195,9 @@
         FT: Into<FunctionType>,
         F: Fn(&[Val]) -> Result<Vec<Val>, RuntimeError> + 'static + Send + Sync,
     {
-<<<<<<< HEAD
-        let ty: FunctionType = ty.into();
-        let dynamic_ctx: VMDynamicFunctionContext<DynamicFunctionWithoutEnv> =
-            VMDynamicFunctionContext::from_context(DynamicFunctionWithoutEnv {
-                func: Arc::new(func),
-                store: store.clone(),
-                function_type: ty.clone(),
-            });
-        // We don't yet have the address with the Wasm ABI signature.
-        // The engine linker will replace the address with one pointing to a
-        // generated dynamic trampoline.
-        let address = std::ptr::null() as *const VMFunctionBody;
-        let host_env = Box::into_raw(Box::new(dynamic_ctx)) as *mut _;
-        let vmctx = VMFunctionEnvironment { host_env };
-        let host_env_clone_fn: fn(*mut c_void) -> *mut c_void = |ptr| {
-            let duped_env: VMDynamicFunctionContext<DynamicFunctionWithoutEnv> = unsafe {
-                let ptr: *mut VMDynamicFunctionContext<DynamicFunctionWithoutEnv> = ptr as _;
-                let item: &VMDynamicFunctionContext<DynamicFunctionWithoutEnv> = &*ptr;
-                item.clone()
-            };
-            Box::into_raw(Box::new(duped_env)) as _
-        };
-
-        let host_env_drop_fn: fn(*mut c_void) = |ptr: *mut c_void| {
-            unsafe {
-                Box::from_raw(ptr as *mut VMDynamicFunctionContext<DynamicFunctionWithoutEnv>)
-            };
-        };
-
-        #[cfg(feature = "async")]
-        let host_env_set_yielder_fn = |_, _| {
-            //no-op
-            println!("No-op");
-        };
-
-        Self {
-            store: store.clone(),
-            definition: FunctionDefinition::Host(HostFunctionDefinition { has_env: false }),
-            exported: ExportFunction {
-                metadata: Some(Arc::new(
-                    // # Safety
-                    // - All these functions work on all threads
-                    // - The host env is `Send`.
-                    unsafe {
-                        ExportFunctionMetadata::new(
-                            host_env,
-                            None,
-                            host_env_clone_fn,
-                            #[cfg(feature = "async")]
-                            host_env_set_yielder_fn,
-                            host_env_drop_fn,
-                        )
-                    },
-                )),
-                vm_function: VMExportFunction {
-                    address,
-                    kind: VMFunctionKind::Dynamic,
-                    vmctx,
-                    signature: ty,
-                    call_trampoline: None,
-                    instance_ref: None,
-                },
-            },
-        }
-=======
         let wrapped_func =
             move |_env: &WithoutEnv, args: &[Val]| -> Result<Vec<Val>, RuntimeError> { func(args) };
         Self::new_with_env(store, ty, WithoutEnv, wrapped_func)
->>>>>>> 46024fbc
     }
 
     /// Creates a new host `Function` (dynamic) with the provided signature and environment.
@@ -340,7 +273,7 @@
                 env.set_yielder(yielder_ptr);
             };
 
-            build_export_function_metadata::<VMDynamicFunctionContext<DynamicFunctionWithEnv<Env>>>(
+            build_export_function_metadata::<VMDynamicFunctionContext<DynamicFunction<Env>>>(
                 dynamic_ctx,
                 import_init_function_ptr,
                 host_env_set_yielder_fn,
