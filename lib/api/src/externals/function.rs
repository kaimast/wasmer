--- conflicted
+++ resolved
@@ -70,7 +70,30 @@
     pub(crate) exported: ExportFunction,
 }
 
-<<<<<<< HEAD
+impl wasmer_types::WasmValueType for Function {
+    /// Write the value.
+    unsafe fn write_value_to(&self, p: *mut i128) {
+        let func_ref =
+            Val::into_vm_funcref(&Val::FuncRef(Some(self.clone())), &self.store).unwrap();
+        std::ptr::write(p as *mut VMFuncRef, func_ref);
+    }
+
+    /// Read the value.
+    // TODO(reftypes): this entire function should be cleaned up, `dyn Any` should
+    // ideally be removed
+    unsafe fn read_value_from(store: &dyn std::any::Any, p: *const i128) -> Self {
+        let func_ref = std::ptr::read(p as *const VMFuncRef);
+        let store = store.downcast_ref::<Store>().expect("Store expected in `Function::read_value_from`. If you see this error message it likely means you're using a function ref in a place we don't yet support it -- sorry about the inconvenience.");
+        match Val::from_vm_funcref(func_ref, store) {
+            Val::FuncRef(Some(fr)) => fr,
+            // these bottom two cases indicate bugs in `wasmer-types` or elsewhere.
+            // They should never be triggered, so we just panic.
+            Val::FuncRef(None) => panic!("Null funcref found in `Function::read_value_from`!"),
+            other => panic!("Invalid value in `Function::read_value_from`: {:?}", other),
+        }
+    }
+}
+
 #[cfg(feature = "async")]
 fn build_export_function_metadata<Env>(
     env: Env,
@@ -84,9 +107,7 @@
     Env: Clone + Sized + 'static + Send + Sync,
 {
     let import_init_function_ptr = Some(unsafe {
-        std::mem::transmute::<fn(_, _) -> Result<(), _>, fn(_, _) -> Result<(), _>>(
-            import_init_function_ptr,
-        )
+        std::mem::transmute::<_, ImportInitializerFuncPtr>(import_init_function_ptr)
     });
     let host_env_clone_fn: fn(*mut std::ffi::c_void) -> *mut std::ffi::c_void = |ptr| {
         let env_ref: &Env = unsafe {
@@ -118,32 +139,6 @@
 }
 
 #[cfg(not(feature = "async"))]
-=======
-impl wasmer_types::WasmValueType for Function {
-    /// Write the value.
-    unsafe fn write_value_to(&self, p: *mut i128) {
-        let func_ref =
-            Val::into_vm_funcref(&Val::FuncRef(Some(self.clone())), &self.store).unwrap();
-        std::ptr::write(p as *mut VMFuncRef, func_ref);
-    }
-
-    /// Read the value.
-    // TODO(reftypes): this entire function should be cleaned up, `dyn Any` should
-    // ideally be removed
-    unsafe fn read_value_from(store: &dyn std::any::Any, p: *const i128) -> Self {
-        let func_ref = std::ptr::read(p as *const VMFuncRef);
-        let store = store.downcast_ref::<Store>().expect("Store expected in `Function::read_value_from`. If you see this error message it likely means you're using a function ref in a place we don't yet support it -- sorry about the inconvenience.");
-        match Val::from_vm_funcref(func_ref, store) {
-            Val::FuncRef(Some(fr)) => fr,
-            // these bottom two cases indicate bugs in `wasmer-types` or elsewhere.
-            // They should never be triggered, so we just panic.
-            Val::FuncRef(None) => panic!("Null funcref found in `Function::read_value_from`!"),
-            other => panic!("Invalid value in `Function::read_value_from`: {:?}", other),
-        }
-    }
-}
-
->>>>>>> ea82c68d
 fn build_export_function_metadata<Env>(
     env: Env,
     import_init_function_ptr: for<'a> fn(
