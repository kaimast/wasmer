[package]
name = "wasmer-wasi"
version = "3.0.0-rc.2"
description = "WASI implementation library for Wasmer WebAssembly runtime"
categories = ["wasm", "os"]
keywords = ["wasm", "webassembly", "wasi", "sandbox", "ABI"]
authors = ["Wasmer Engineering Team <engineering@wasmer.io>"]
repository = "https://github.com/wasmerio/wasmer"
license = "MIT"
readme = "README.md"
edition = "2018"

[dependencies]
cfg-if = "1.0"
thiserror = "1"
generational-arena = { version = "0.2" }
tracing = "0.1"
getrandom = "0.2"
wasmer-wasi-types = { path = "../wasi-types", version = "=3.0.0-rc.2" }
wasmer-types = { path = "../types", version = "=3.0.0-rc.2", default-features = false }
wasmer = { path = "../api", version = "=3.0.0-rc.2", default-features = false, features = ["wat", "js-serializable-module", "enable-rkyv"] }
wasmer-vfs = { path = "../vfs", version = "=3.0.0-rc.2", default-features = false, features = ["mem-fs", "webc-fs"] }
wasmer-vbus = { path = "../vbus", version = "=3.0.0-rc.2", default-features = false }
wasmer-vnet = { path = "../vnet", version = "=3.0.0-rc.2", default-features = false }
wasmer-wasi-local-networking = { path = "../wasi-local-networking", version = "=3.0.0-rc.2", default-features = false, optional = true }
typetag = { version = "0.1", optional = true }
serde = { version = "1.0", default-features = false, features = ["derive"] }
bincode = { version = "1.3", optional = true }
chrono = { version = "^0.4", default-features = false, features = [ "wasmbind", "std", "clock" ], optional = true }
derivative = { version = "^2" }
bytes = "1"
<<<<<<< HEAD
#webc = { version = "3.0.1", optional = true, default-features = false, features = ["std", "mmap"] }
webc = { version = "0.1.0", optional = true, default-features = false, features = ["std", "mmap"], path="../../../pirita/crates/webc" }
=======
webc = { version = "3.0.1", default-features = false, features = ["std", "mmap"] }
>>>>>>> 92bbe52b
serde_cbor = { version = "0.11.2", optional = true }
anyhow = { version = "1.0.66", optional = true }
wasmer-emscripten = { path = "../emscripten", version = "=3.0.0-rc.2", optional = true }
lazy_static = "1.4"
sha2 = { version = "0.10" }
waker-fn = { version = "1.1" }
cooked-waker = "^5"
rand = "0.8"
tokio = { version = "1", features = [ "sync", "macros" ], default_features = false }
futures = { version = "0.3" }
# used by feature='os'
async-trait = { version = "^0.1" }
urlencoding = { version = "^2" }
serde_derive = { version = "^1" }
serde_json = { version = "^1" }
serde_yaml = { version = "^0.8" }
shellexpand = { version = "^2" }
weezl = { version = "^0.1" }
hex = { version = "^0.4" }
term_size = { version = "0.3", optional = true }
linked_hash_set = { version = "0.1" }
# used by feature='host-reqwest'
reqwest = { version = "0.11", features = ["json"], optional = true }
# used by feature='host-termios'
termios = { version = "0.3", optional = true }
# the various compilers
wasmer-compiler-cranelift = { version = "3.0.0-beta", path = "../compiler-cranelift", optional = true }
wasmer-compiler-llvm = { version = "3.0.0-beta", path = "../compiler-llvm", optional = true }
wasmer-compiler-singlepass = { version = "3.0.0-beta", path = "../compiler-singlepass", optional = true }
wasmer-compiler = { version = "3.0.0-beta", path = "../compiler", features = [ "translator" ], optional = true }

[target.'cfg(unix)'.dependencies]
libc = { version = "^0.2", default-features = false }

[target.'cfg(windows)'.dependencies]
winapi = "0.3"

[target.'cfg(target_arch = "wasm32")'.dependencies]
wasm-bindgen = "0.2.74"

[target.'cfg(target_arch = "wasm32")'.dev-dependencies]
wasm-bindgen-test = "0.3.0"
tracing-wasm = "0.2"

[target.'cfg(not(target_arch = "wasm32"))'.dev-dependencies]
tracing-subscriber = { version = "^0.2" }

[features]
default = ["sys-default"]
wasix = []

webc_runner = ["serde_cbor", "anyhow", "wasmer/compiler", "wasmer/cranelift"]
webc_runner_rt_emscripten = ["wasmer-emscripten"]
webc_runner_rt_wasi = []

sys = ["wasmer/sys", "wasmer-wasi-types/sys", "wasix", "webc/mmap"]
sys-default = ["wasmer/wat", "wasmer/compiler", "sys", "logging", "host-fs", "sys-poll", "sys-thread", "host-vnet", "host-threads", "host-reqwest" ]
sys-poll = []
sys-thread = ["tokio/rt", "tokio/time", "tokio/rt-multi-thread"]

compiler = [ "wasmer/compiler", "wasmer-compiler"]
compiler-cranelift = [ "wasmer-compiler-cranelift" ]
compiler-llvm = [ "wasmer-compiler-llvm" ]
compiler-singlepass = [ "wasmer-compiler-singlepass" ]

js = ["wasmer/js", "wasmer-vfs/no-time", "getrandom/js", "chrono", "wasmer-wasi-types/js"]
js-default = ["js", "wasmer/js-default"]
test-js = ["js", "wasmer/js-default", "wasmer/wat"]

host-vnet = [ "wasmer-wasi-local-networking" ]
host-threads = []
host-reqwest = ["reqwest"]
host-fs = ["wasmer-vfs/host-fs"]
host-termios = ["termios", "term_size"]
mem-fs = []

logging = ["tracing/log"]
disable-all-logging = [
    "tracing/release_max_level_off",
    "tracing/max_level_off"
]
enable-serde = [
    "typetag",
    "bincode",
    "wasmer-vfs/enable-serde",
    "generational-arena/serde",
    "wasmer-wasi-types/enable-serde",
]<|MERGE_RESOLUTION|>--- conflicted
+++ resolved
@@ -29,12 +29,7 @@
 chrono = { version = "^0.4", default-features = false, features = [ "wasmbind", "std", "clock" ], optional = true }
 derivative = { version = "^2" }
 bytes = "1"
-<<<<<<< HEAD
-#webc = { version = "3.0.1", optional = true, default-features = false, features = ["std", "mmap"] }
-webc = { version = "0.1.0", optional = true, default-features = false, features = ["std", "mmap"], path="../../../pirita/crates/webc" }
-=======
 webc = { version = "3.0.1", default-features = false, features = ["std", "mmap"] }
->>>>>>> 92bbe52b
 serde_cbor = { version = "0.11.2", optional = true }
 anyhow = { version = "1.0.66", optional = true }
 wasmer-emscripten = { path = "../emscripten", version = "=3.0.0-rc.2", optional = true }
