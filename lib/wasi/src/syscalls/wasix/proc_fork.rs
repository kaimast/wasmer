--- conflicted
+++ resolved
@@ -123,14 +123,9 @@
 
         // Fork the memory and copy the module (compiled code)
         let env = ctx.data();
-<<<<<<< HEAD
-        let fork_memory_ty = env.memory().ty(&ctx);
-        let fork_memory: VMMemory = match env
-=======
         let mut fork_store = ctx.data().runtime.new_store();
         let fork_module = env.inner().instance.module().clone();
         let fork_memory: Memory = match env
->>>>>>> a4b8eab5
             .memory()
             .duplicate_in_store(&ctx, &mut fork_store)
             .ok_or_else(|| MemoryError::Generic("the memory could not be cloned".to_string()))
@@ -161,13 +156,8 @@
             let store = fork_store;
             let module = fork_module;
 
-<<<<<<< HEAD
-            let spawn_type = SpawnType::NewThread(fork_memory, fork_memory_ty);
-            let task = move |mut store, module, memory| {
-=======
             let spawn_type = SpawnType::NewThread(fork_memory);
             let task = move |mut store, module, memory: Option<Memory>| {
->>>>>>> a4b8eab5
                 // Create the WasiFunctionEnv
                 let pid = child_env.pid();
                 let tid = child_env.tid();
