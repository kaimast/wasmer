--- conflicted
+++ resolved
@@ -76,16 +76,13 @@
 compiler-test-derive = { path = "tests/lib/compiler-test-derive" }
 tempfile = "3.1"
 loupe = "0.1"
-<<<<<<< HEAD
 smol = "1"
 env_logger = "0.9"
 async-wormhole = { git="https://github.com/lunatic-solutions/async-wormhole.git" }
-=======
 # For logging tests using the `RUST_LOG=debug` when testing
 test-env-log = { version = "0.2", default-features = false, features = ["trace"] }
 tracing = { version = "0.1", default-features = false, features = ["log"] }
 tracing-subscriber = { version = "0.2", default-features = false, features = ["env-filter", "fmt"] }
->>>>>>> 287deb11
 
 [features]
 # Don't add the compiler features in default, please add them on the Makefile
