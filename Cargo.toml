[package]
name = "wasmer-workspace"
description = "Wasmer workspace"
publish = false
autoexamples = false
authors.workspace = true
edition.workspace = true
homepage.workspace = true
license.workspace = true
repository.workspace = true
rust-version.workspace = true
version.workspace = true

[dependencies]
wasmer = { version = "=4.2.0", path = "lib/api", default-features = false }
wasmer-compiler = { version = "=4.2.0", path = "lib/compiler", features = [
    "compiler",
], optional = true }
wasmer-compiler-cranelift = { version = "=4.2.0", path = "lib/compiler-cranelift", optional = true }
wasmer-compiler-singlepass = { version = "=4.2.0", path = "lib/compiler-singlepass", optional = true }
wasmer-compiler-llvm = { version = "=4.2.0", path = "lib/compiler-llvm", optional = true }
wasmer-emscripten = { version = "=4.2.0", path = "lib/emscripten", optional = true }
wasmer-wasix = { version = "0.13.0", path = "lib/wasix", optional = true }
wasmer-wast = { version = "=4.2.0", path = "tests/lib/wast", optional = true }
wasi-test-generator = { version = "=4.2.0", path = "tests/wasi-wast", optional = true }
wasmer-cache = { version = "=4.2.0", path = "lib/cache", optional = true }
wasmer-types = { version = "=4.2.0", path = "lib/types" }
wasmer-middlewares = { version = "=4.2.0", path = "lib/middlewares", optional = true }
cfg-if = "1.0"
tokio = { version = "1", features = [
    "rt",
    "rt-multi-thread",
    "macros",
], optional = true }
crossbeam-queue = "0.3.8"

[workspace]
members = [
    "fuzz",
    "lib/api",
    "lib/api/macro-wasmer-universal-test",
    "lib/c-api",
    "lib/c-api/examples/wasmer-capi-examples-runner",
    "lib/c-api/tests/wasmer-c-api-test-runner",
    "lib/cache",
    "lib/cli-compiler",
    "lib/cli",
    "lib/compiler-cranelift",
    "lib/compiler-llvm",
    "lib/compiler-singlepass",
    "lib/compiler",
    "lib/derive",
    "lib/emscripten",
    "lib/object",
    "lib/registry",
    "lib/sys-utils",
    "lib/types",
    "lib/virtual-io",
    "lib/virtual-fs",
    "lib/virtual-net",
    "lib/vm",
    "lib/wai-bindgen-wasmer",
    "lib/wasi-experimental-io-devices",
    "lib/wasi-types",
    "lib/wasix",
    "lib/wasix-http-client",
    "lib/wasm-interface",
    "tests/integration/cli",
    "tests/integration/ios",
    "tests/lib/compiler-test-derive",
    "tests/lib/wast",
    "tests/wasi-wast",
]
exclude = ["lib/wasi-web"]
resolver = "2"

[workspace.package]
authors = ["Wasmer Engineering Team <engineering@wasmer.io>"]
edition = "2021"
homepage = "https://wasmer.io/"
license = "MIT"
repository = "https://github.com/wasmerio/wasmer"
rust-version = "1.67"
version = "4.2.0"

[workspace.dependencies]
webc = { version = "5.2.0", default-features = false, features = ["package"] }
wasmer-toml = "0.6.0"

[build-dependencies]
test-generator = { path = "tests/lib/test-generator" }
build-deps = "0.1.4"
anyhow = "1.0"
glob = "0.3"
rustc_version = "0.4"

[dev-dependencies]
wasmer = { version = "=4.2.0", path = "lib/api", features = [
    "compiler",
    "singlepass",
    "sys",
] }
anyhow = "1.0"
criterion = { version = "0.5", default-features = false }
lazy_static = "1.4"
serial_test = "0.5"
compiler-test-derive = { path = "tests/lib/compiler-test-derive" }
<<<<<<< HEAD
tempfile = "3.1"
loupe = "0.1"
smol = "1"
env_logger = "0.9"
async-wormhole = { git="https://github.com/kaimast/async-wormhole.git", branch="std-asm" }
=======
tempfile = "3.6.0"
>>>>>>> 3f5ff852
# For logging tests using the `RUST_LOG=debug` when testing
test-log = { version = "0.2", default-features = false, features = ["trace"] }
tracing = { version = "0.1", default-features = false, features = ["log"] }
tracing-subscriber = { version = "0.3", default-features = false, features = [
    "env-filter",
    "fmt",
] }

[features]
# Don't add the compiler features in default, please add them on the Makefile
# since we might want to autoconfigure them depending on the availability on the host.
<<<<<<< HEAD
default = [
    "wat",
    "wast",
    "cache",
    "wasi",
    "engine",
    "emscripten",
    "middlewares",
]
async = ["wasmer/async"]
=======
default = ["wat", "wast", "cache", "wasi", "engine", "emscripten", "middlewares"]
# backend means that the `wasmer` crate will be compiled with the `wasmer-compiler` or the `jsc`.
# That means: that is able to execute modules
backend = []
jsc = ["wasmer/jsc", "backend", "wat", "wasmer/std"]
>>>>>>> 3f5ff852
engine = ["universal"]
universal = []
cache = ["wasmer-cache"]
wast = ["wasmer-wast"]
wasi = ["wasmer-wasix"]
emscripten = ["wasmer-emscripten"]
wat = ["wasmer/wat"]
compiler = ["wasmer/compiler", "backend", "wasmer-compiler/translator"]
singlepass = ["compiler", "wasmer-compiler-singlepass", "wasmer/singlepass"]
cranelift = ["compiler", "wasmer-compiler-cranelift", "wasmer/cranelift"]
llvm = ["compiler", "wasmer-compiler-llvm", "wasmer/llvm"]
middlewares = ["wasmer-middlewares"]
wasmer-artifact-load = ["wasmer-compiler/wasmer-artifact-load"]
wasmer-artifact-create = ["wasmer-compiler/wasmer-artifact-create"]
static-artifact-load = ["wasmer-compiler/static-artifact-load"]
static-artifact-create = ["wasmer-compiler/static-artifact-create"]

# Testing features
test-singlepass = ["singlepass"]
test-cranelift = ["cranelift"]
test-llvm = ["llvm"]

test-universal = ["test-generator/test-universal"]

# Specifies that we're running in coverage testing mode. This disables tests
# that raise signals because that interferes with tarpaulin.
coverage = []

#[profile.release]
#debug = true

# Enable optimizations for a few crates, even for debug builds.
# This greatly speeds up using debug builds, because these crates are extremely
# slow without optimizations.
[profile.dev.package.cranelift-codegen]
opt-level = 3
[profile.dev.package.regalloc2]
opt-level = 3
[profile.dev.package.wasmparser]
opt-level = 3
[profile.dev.package.rkyv]
opt-level = 3
[profile.dev.package.wasmer-types]
opt-level = 3
[profile.dev.package.weezl]
opt-level = 3
[profile.dev.package.sha256]
opt-level = 3
[profile.dev.package.digest]
opt-level = 3

[[bench]]
name = "static_and_dynamic_functions"
harness = false

[[example]]
name = "early-exit"
path = "examples/early_exit.rs"
required-features = ["backend"]

[[example]]
name = "engine"
path = "examples/engine.rs"
required-features = ["cranelift"]

[[example]]
name = "engine-headless"
path = "examples/engine_headless.rs"
required-features = ["cranelift"]

[[example]]
name = "platform-headless-ios"
path = "examples/platform_ios_headless.rs"
required-features = ["cranelift"]

[[example]]
name = "cross-compilation"
path = "examples/engine_cross_compilation.rs"
required-features = ["cranelift"]

[[example]]
name = "compiler-singlepass"
path = "examples/compiler_singlepass.rs"
required-features = ["singlepass"]

[[example]]
name = "compiler-cranelift"
path = "examples/compiler_cranelift.rs"
required-features = ["cranelift"]

[[example]]
name = "compiler-llvm"
path = "examples/compiler_llvm.rs"
required-features = ["llvm"]

[[example]]
name = "exported-function"
path = "examples/exports_function.rs"
required-features = ["backend"]

[[example]]
name = "exported-global"
path = "examples/exports_global.rs"
required-features = ["backend"]

[[example]]
name = "exported-memory"
path = "examples/exports_memory.rs"
required-features = ["backend"]

[[example]]
name = "imported-function"
path = "examples/imports_function.rs"
required-features = ["backend"]

[[example]]
name = "imported-global"
path = "examples/imports_global.rs"
required-features = ["backend"]

[[example]]
name = "tunables-limit-memory"
path = "examples/tunables_limit_memory.rs"
required-features = ["cranelift"]

[[example]]
name = "wasi"
path = "examples/wasi.rs"
required-features = ["backend", "wasi"]

[[example]]
name = "wasi-manual-setup"
path = "examples/wasi_manual_setup.rs"
required-features = ["tokio", "backend", "wasi"]

[[example]]
name = "wasi-pipes"
path = "examples/wasi_pipes.rs"
required-features = ["tokio", "backend", "wasi"]

[[example]]
name = "table"
path = "examples/table.rs"
required-features = ["backend"]

[[example]]
name = "memory"
path = "examples/memory.rs"
required-features = ["backend"]

[[example]]
name = "instance"
path = "examples/instance.rs"
required-features = ["backend"]

[[example]]
name = "errors"
path = "examples/errors.rs"
required-features = ["sys"]

[[example]]
name = "imported-function-env"
path = "examples/imports_function_env.rs"
required-features = ["backend"]

[[example]]
name = "imported-function-env-global"
path = "examples/imports_function_env_global.rs"
required-features = ["backend"]

[[example]]
name = "hello-world"
path = "examples/hello_world.rs"
required-features = ["backend"]

[[example]]
name = "metering"
path = "examples/metering.rs"
required-features = ["cranelift"]

[[example]]
name = "imports-exports"
path = "examples/imports_exports.rs"
required-features = ["backend"]

[[example]]
name = "features"
path = "examples/features.rs"
required-features = ["cranelift"]

[[example]]
name = "async"
path = "examples/async.rs"
required-features = ["cranelift", "async"]

[[example]]
name = "duplicate"
path = "examples/duplicate.rs"
required-features = ["llvm", "async"]<|MERGE_RESOLUTION|>--- conflicted
+++ resolved
@@ -105,15 +105,11 @@
 lazy_static = "1.4"
 serial_test = "0.5"
 compiler-test-derive = { path = "tests/lib/compiler-test-derive" }
-<<<<<<< HEAD
-tempfile = "3.1"
 loupe = "0.1"
 smol = "1"
 env_logger = "0.9"
 async-wormhole = { git="https://github.com/kaimast/async-wormhole.git", branch="std-asm" }
-=======
 tempfile = "3.6.0"
->>>>>>> 3f5ff852
 # For logging tests using the `RUST_LOG=debug` when testing
 test-log = { version = "0.2", default-features = false, features = ["trace"] }
 tracing = { version = "0.1", default-features = false, features = ["log"] }
@@ -125,24 +121,12 @@
 [features]
 # Don't add the compiler features in default, please add them on the Makefile
 # since we might want to autoconfigure them depending on the availability on the host.
-<<<<<<< HEAD
-default = [
-    "wat",
-    "wast",
-    "cache",
-    "wasi",
-    "engine",
-    "emscripten",
-    "middlewares",
-]
+default = ["wat", "wast", "cache", "wasi", "engine", "emscripten", "middlewares"]
 async = ["wasmer/async"]
-=======
-default = ["wat", "wast", "cache", "wasi", "engine", "emscripten", "middlewares"]
 # backend means that the `wasmer` crate will be compiled with the `wasmer-compiler` or the `jsc`.
 # That means: that is able to execute modules
 backend = []
 jsc = ["wasmer/jsc", "backend", "wat", "wasmer/std"]
->>>>>>> 3f5ff852
 engine = ["universal"]
 universal = []
 cache = ["wasmer-cache"]
