use std::ptr::NonNull;

use wasmer::{
    imports,
    vm::{self, MemoryError, MemoryStyle, TableStyle, VMMemoryDefinition, VMTableDefinition},
    wat2wasm, BaseTunables, Engine, Instance, Memory, MemoryType, Module, Pages, Store, TableType,
    Target, Tunables,
};
use wasmer_compiler_cranelift::Cranelift;
// This is to be able to set the tunables
use wasmer::NativeEngineExt;

/// A custom tunables that allows you to set a memory limit.
///
/// After adjusting the memory limits, it delegates all other logic
/// to the base tunables.
pub struct LimitingTunables<T: Tunables> {
    /// The maximum a linear memory is allowed to be (in Wasm pages, 64 KiB each).
    /// Since Wasmer ensures there is only none or one memory, this is practically
    /// an upper limit for the guest memory.
    limit: Pages,
    /// The base implementation we delegate all the logic to
    base: T,
}

impl<T: Tunables> LimitingTunables<T> {
    pub fn new(base: T, limit: Pages) -> Self {
        Self { limit, base }
    }

    /// Takes an input memory type as requested by the guest and sets
    /// a maximum if missing. The resulting memory type is final if
    /// valid. However, this can produce invalid types, such that
    /// validate_memory must be called before creating the memory.
    fn adjust_memory(&self, requested: &MemoryType) -> MemoryType {
        let mut adjusted = requested.clone();
        if requested.maximum.is_none() {
            adjusted.maximum = Some(self.limit);
        }
        adjusted
    }

    /// Ensures the a given memory type does not exceed the memory limit.
    /// Call this after adjusting the memory.
    fn validate_memory(&self, ty: &MemoryType) -> Result<(), MemoryError> {
        if ty.minimum > self.limit {
            return Err(MemoryError::Generic(
                "Minimum exceeds the allowed memory limit".to_string(),
            ));
        }

        if let Some(max) = ty.maximum {
            if max > self.limit {
                return Err(MemoryError::Generic(
                    "Maximum exceeds the allowed memory limit".to_string(),
                ));
            }
        } else {
            return Err(MemoryError::Generic("Maximum unset".to_string()));
        }

        Ok(())
    }
}

impl<T: Tunables> Tunables for LimitingTunables<T> {
    /// Construct a `MemoryStyle` for the provided `MemoryType`
    ///
    /// Delegated to base.
    fn memory_style(&self, memory: &MemoryType) -> MemoryStyle {
        let adjusted = self.adjust_memory(memory);
        self.base.memory_style(&adjusted)
    }

    /// Construct a `TableStyle` for the provided `TableType`
    ///
    /// Delegated to base.
    fn table_style(&self, table: &TableType) -> TableStyle {
        self.base.table_style(table)
    }

    /// Create a memory owned by the host given a [`MemoryType`] and a [`MemoryStyle`].
    ///
    /// The requested memory type is validated, adjusted to the limited and then passed to base.
    fn create_host_memory(
        &self,
        ty: &MemoryType,
        style: &MemoryStyle,
    ) -> Result<vm::VMMemory, MemoryError> {
        let adjusted = self.adjust_memory(ty);
        self.validate_memory(&adjusted)?;
        self.base.create_host_memory(&adjusted, style)
    }

    /// Create a memory owned by the VM given a [`MemoryType`] and a [`MemoryStyle`].
    ///
    /// Delegated to base.
    unsafe fn create_vm_memory(
        &self,
        ty: &MemoryType,
        style: &MemoryStyle,
        vm_definition_location: NonNull<VMMemoryDefinition>,
<<<<<<< HEAD
        src_memory: Option<&dyn vm::Memory>,
    ) -> Result<Arc<dyn vm::Memory>, MemoryError> {
=======
    ) -> Result<vm::VMMemory, MemoryError> {
>>>>>>> 3f5ff852
        let adjusted = self.adjust_memory(ty);
        self.validate_memory(&adjusted)?;
        self.base
            .create_vm_memory(&adjusted, style, vm_definition_location, src_memory)
    }

    /// Create a table owned by the host given a [`TableType`] and a [`TableStyle`].
    ///
    /// Delegated to base.
    fn create_host_table(&self, ty: &TableType, style: &TableStyle) -> Result<vm::VMTable, String> {
        self.base.create_host_table(ty, style)
    }

    /// Create a table owned by the VM given a [`TableType`] and a [`TableStyle`].
    ///
    /// Delegated to base.
    unsafe fn create_vm_table(
        &self,
        ty: &TableType,
        style: &TableStyle,
        vm_definition_location: NonNull<VMTableDefinition>,
    ) -> Result<vm::VMTable, String> {
        self.base.create_vm_table(ty, style, vm_definition_location)
    }
}

fn main() -> Result<(), Box<dyn std::error::Error>> {
    // A Wasm module with one exported memory (min: 7 pages, max: unset)
    let wat = br#"(module (memory 7) (export "memory" (memory 0)))"#;

    // Alternatively: A Wasm module with one exported memory (min: 7 pages, max: 80 pages)
    // let wat = br#"(module (memory 7 80) (export "memory" (memory 0)))"#;

    let wasm_bytes = wat2wasm(wat)?;

    // Any compiler do the job here
    let compiler = Cranelift::default();

    // Here is where the fun begins
    let base = BaseTunables::for_target(&Target::default());
    let tunables = LimitingTunables::new(base, Pages(24));
    let mut engine: Engine = compiler.into();
    engine.set_tunables(tunables);

    // Create a store, that holds the engine and our custom tunables
    let mut store = Store::new(engine);

    println!("Compiling module...");
    let module = Module::new(&store, wasm_bytes)?;

    println!("Instantiating module...");
    let import_object = imports! {};

    // Now at this point, our custom tunables are used
    let instance = Instance::new(&mut store, &module, &import_object)?;

    // Check what happened
    let mut memories: Vec<Memory> = instance
        .exports
        .iter()
        .memories()
        .map(|pair| pair.1.clone())
        .collect();
    assert_eq!(memories.len(), 1);

    let first_memory = memories.pop().unwrap();
    println!("Memory of this instance: {:?}", first_memory);
    assert_eq!(first_memory.ty(&store).maximum.unwrap(), Pages(24));

    Ok(())
}

#[test]
fn test_tunables_limit_memory() -> Result<(), Box<dyn std::error::Error>> {
    main()
}<|MERGE_RESOLUTION|>--- conflicted
+++ resolved
@@ -100,12 +100,8 @@
         ty: &MemoryType,
         style: &MemoryStyle,
         vm_definition_location: NonNull<VMMemoryDefinition>,
-<<<<<<< HEAD
         src_memory: Option<&dyn vm::Memory>,
     ) -> Result<Arc<dyn vm::Memory>, MemoryError> {
-=======
-    ) -> Result<vm::VMMemory, MemoryError> {
->>>>>>> 3f5ff852
         let adjusted = self.adjust_memory(ty);
         self.validate_memory(&adjusted)?;
         self.base
