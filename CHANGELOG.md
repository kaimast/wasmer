--- conflicted
+++ resolved
@@ -2,11 +2,8 @@
 
 ## **[Unreleased]**
 
-<<<<<<< HEAD
+- [#1554](https://github.com/wasmerio/wasmer/pull/1554) Update supported stable Rust version to 1.45.2.
 - [#1552](https://github.com/wasmerio/wasmer/pull/1552) Disable `sigint` handler by default.
-=======
-- [#1554](https://github.com/wasmerio/wasmer/pull/1554) Update supported stable Rust version to 1.45.2.
->>>>>>> 15e615bb
 
 ## 0.17.1 - 2020-06-24
 
