--- conflicted
+++ resolved
@@ -8,19 +8,6 @@
 
 ## **Unreleased**
 
-<<<<<<< HEAD
-### Added
-- [#3032](https://github.com/wasmerio/wasmer/pull/3032) Added C API for overwriting stdin / stdout I/O
-- #[3096](https://github.com/wasmerio/wasmer/pull/3096) create-exe: use cached wasmer tarballs for network fetches
-- Support installing pre-built binaries via `cargo-binstall`
-
-### Changed
-- #[3131](https://github.com/wasmerio/wasmer/pull/3131) Update migration docs for MemoryView changes
-- #[3129](https://github.com/wasmerio/wasmer/pull/3129) Fix differences between -sys and -js API
-
-### Fixed
-- #[3130](https://github.com/wasmerio/wasmer/pull/3130) Remove panics from Artifact::deserialize
-=======
 ## Added
 
 ## Changed
@@ -72,7 +59,6 @@
 - [#3115](https://github.com/wasmerio/wasmer/pull/3115)  Fix static object signature deserialization
 - [#3093](https://github.com/wasmerio/wasmer/pull/3093)  Fixed a potential issue when renaming a file
 - [#3088](https://github.com/wasmerio/wasmer/pull/3088)  Fixed an issue when renaming a file from a preopened dir directly (for 3084)
->>>>>>> 6ca9a39c
 
 ## 3.0.0-beta - 2022/08/08
 
